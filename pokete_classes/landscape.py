--- conflicted
+++ resolved
@@ -65,15 +65,9 @@
 
     @classmethod
     def moving_grass(cls, objs):
-<<<<<<< HEAD
-        """Grass animation
-        ARGS:
-            objs: The grass objects this will happen for"""
-=======
         """Animation for moving grass
         ARGS:
             objs: List of Highgrass objects this is done for"""
->>>>>>> 8bd5b9ab
         if cls.curr_tick < cls.max_tick:
             cls.curr_tick += 1
             return
@@ -104,15 +98,9 @@
 
     @staticmethod
     def check_figure_redraw(obj):
-<<<<<<< HEAD
         """Checks whether or not the figure has to be redrawn
         ARGS:
             obj: The obj that this is checked for"""
-=======
-        """Checks if the figure has to be redrawn
-        ARGS:
-            obj: The object for which this is checked"""
->>>>>>> 8bd5b9ab
         if obj.x == HighGrass.figure.x and obj.y == HighGrass.figure.y:
             HighGrass.figure.redraw()
 
