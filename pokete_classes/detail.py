--- conflicted
+++ resolved
@@ -2,13 +2,9 @@
 
 import scrap_engine as se
 import pokete_classes.game_map as gm
-<<<<<<< HEAD
 from pokete_general_use_fns import liner
-from pokete_classes.hotkeys import Action, get_action
-=======
 from .hotkeys import Action, get_action
 from .pokestats import PokeStatsInfoBox
->>>>>>> 4747aa61
 from .loops import std_loop
 from .event import _ev
 from .ui_elements import StdFrame2, ChooseBox
@@ -106,7 +102,9 @@
     def resize_view(self):
         self.exit_label.remove()
         self.nature_label.remove()
+        abb_added = self.ability_label.added
         self.ability_label.remove()
+        self.stats_label.remove()
         self.line_sep1.remove()
         self.line_sep2.remove()
         self.frame.remove()
@@ -129,7 +127,9 @@
         self.frame.add(self.map, 0, 0)
         self.exit_label.add(self.map, 0, self.map.height - 1)
         self.nature_label.add(self.map, 9, self.map.height - 1)
-        self.ability_label.add(self.map, 20, self.map.height - 1)
+        self.stats_label.add(self.map, 20, self.map.height - 1)
+        if abb_added:
+            self.ability_label.add(self.map, 35, self.map.height - 1)
         self.poke.desc.add(self.map, self.poke.desc.x, self.poke.desc.y)
         self.add_attack_labels()
         self.line_middle.add(self.map, round(self.map.width / 2), 7)
@@ -172,19 +172,11 @@
             self.ability_label.add(self.map, 35, self.map.height - 1)
         else:
             self.world_actions_label.rechar("")
-<<<<<<< HEAD
-            self.ability_label.rechar("")
+            self.ability_label.remove()
         self.attack_defense.rechar(f"Attack:{self.poke.atc}\
 {(4 - len(str(self.poke.atc))) * ' '}Defense:{self.poke.defense}")
         self.initiative_label.rechar(f"Initiative:{self.poke.initiative}")
         for obj, _x, _y in zip([self.poke.desc, self.poke.text_type], [34, 41], [2, 5]):
-=======
-            self.ability_label.remove()
-        self.attack_defense.rechar(f"Attack:{poke.atc}\
-{(4 - len(str(poke.atc))) * ' '}Defense:{poke.defense}")
-        self.initiative_label.rechar(f"Initiative:{poke.initiative}")
-        for obj, _x, _y in zip([poke.desc, poke.text_type], [34, 41], [2, 5]):
->>>>>>> 4747aa61
             obj.add(self.map, _x, _y)
         self.add_attack_labels()
         if (tss.height - 1, tss.width) != (self.map.height, self.map.width):
@@ -203,15 +195,10 @@
                     del atc.temp_i, atc.temp_j
                 return ret_action
             if action.triggers(Action.NATURE_INFO):
-<<<<<<< HEAD
-                self.poke.nature.info(self.map, self)
-            elif action.triggers(Action.ABILITIES):
-=======
-                poke.nature.info(self.map)
+                poke.nature.info(self.map, self)
             elif action.triggers(Action.STATS_INFO):
                 PokeStatsInfoBox(poke.poke_stats)(self.map)
             elif action.triggers(Action.ABILITIES_INFO):
->>>>>>> 4747aa61
                 if abb_obs != [] and abb:
                     with ChooseBox(
                         len(abb_obs) + 2, 25, name="Abilities",
