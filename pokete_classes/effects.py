--- conflicted
+++ resolved
@@ -53,15 +53,9 @@
             self.label.add(self.obj.ico.map,
                            (self.obj.text_lvl.obs[-1].x
                             if self.obj.effects.index(self) == 0
-<<<<<<< HEAD
-                            else self.obj.effects[self.obj.effects\
-                                                    .index(self) - 1]\
-                                                        .label.obs[-1].x) + 2,
-=======
                             else self.obj.effects[self.obj.effects
                                                   .index(self) - 1]
                                 .label.obs[-1].x) + 2,
->>>>>>> 72516dbd
                            self.obj.text_lvl.obs[-1].y)
         except se.CoordinateError:
             pass
