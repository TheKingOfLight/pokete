--- conflicted
+++ resolved
@@ -5,12 +5,8 @@
 import logging
 import scrap_engine as se
 import pokete_data as p_data
-<<<<<<< HEAD
 from pokete_classes import animations, ob_maps as obmp, movemap as mvp, \
-                           deck as deck, game_map as gm
-=======
-from pokete_classes import animations, ob_maps as obmp, movemap as mvp, deck
->>>>>>> dff45eb6
+                           deck, game_map as gm
 from .loops import std_loop
 from .ui_elements import StdFrame2, ChooseBox
 from .classes import OutP
@@ -20,14 +16,9 @@
 from .settings import settings
 from .event import _ev
 
-<<<<<<< HEAD
+
 class FightMap(gm.GameMap):
     """Wrapper for gm.GameMap
-=======
-
-class FightMap(se.Map):
-    """Wrapper for se.Map
->>>>>>> dff45eb6
     ARGS:
         height: The height of the map
         width: The width of the map"""
