--- conflicted
+++ resolved
@@ -355,12 +355,8 @@
                 self.outp.outp(f"{loser.curr.ext_name} is dead!")
             elif all(i.ap == 0 for i in player.curr.attack_obs):
                 winner = providers[(index + 1) % 2]
-<<<<<<< HEAD
+                loser = player
                 time.sleep(SPEED_OF_TIME * 2)
-=======
-                loser = player
-                time.sleep(2)
->>>>>>> 7d441686
                 self.outp.outp(f"{player.curr.ext_name} has used all its' attacks!")
                 time.sleep(SPEED_OF_TIME * 3)
             if winner is not None:
