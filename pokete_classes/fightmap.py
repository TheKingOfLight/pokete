--- conflicted
+++ resolved
@@ -55,16 +55,12 @@
         self.p_upperline = se.Text("+----------------", state="float")
         self.p_sideline = se.Square("|", 1, 4, state="float")
         self.outp = OutP("", state="float")
-<<<<<<< HEAD
-        self.label = se.Text("1-4: Attack 5: Choose Attack  6: Run!  7: Inv.  8: Deck")
-=======
         self.label = se.Text(
             f"{Action.CHOOSE_ATTACK.mapping}: Attack  "
             f"{Action.RUN.mapping}: Run!  "
             f"{Action.CHOOSE_ITEM.mapping}: Inv.  "
             f"{Action.CHOOSE_POKE.mapping}: Deck"
         )
->>>>>>> ce8c0672
         # adding
         self.outp.add(self, 1, self.height - 4)
         self.e_underline.add(self, 1, 4)
@@ -251,29 +247,12 @@
                                          "What do you want to do?" + attack_choose_string,
                                          state="float"))
         while True:  # Inputloop for general options
-<<<<<<< HEAD
-            # curKey = _ev.get()
-            if _ev.get() in [f"'{i + 1}'" for i in range(len(figure.curr.attack_obs))]:
-                attack = figure.curr.attack_obs[int(_ev.get().strip("'")) - 1]
-                _ev.clear()
-                if attack != "":
-                    return attack
-                pass
-            elif _ev.get() == "'5'":
-                _ev.clear()
-                attack = self.get_attack(figure.curr.attack_obs)
-                if attack != "":
-                    return attack
-            elif _ev.get() == "'6'":
-                _ev.clear()
-=======
             action = get_action()
             if action.triggers(Action.CHOOSE_ATTACK, Action.ACCEPT):
                 attack = self.get_attack(figure.curr.attack_obs)
                 if attack != "":
                     return attack
             elif action.triggers(Action.RUN):
->>>>>>> ce8c0672
                 if (
                     type(enem) is Trainer
                     or not ask_bool(self, "Do you really want to run away?")
@@ -290,12 +269,7 @@
                 logging.info("[Fight] Ended, ran away")
                 audio.switch(figure.map.song)
                 return "won"
-<<<<<<< HEAD
-            elif _ev.get() == "'7'":
-                _ev.clear()
-=======
             elif action.triggers(Action.CHOOSE_ITEM):
->>>>>>> ce8c0672
                 items = [getattr(invitems, i)
                             for i in figure.inv
                             if getattr(invitems, i).fn is not None
@@ -318,12 +292,7 @@
                     audio.switch(figure.map.song)
                     return "won"
                 return ""
-<<<<<<< HEAD
-            elif _ev.get() == "'8'":
-                _ev.clear()
-=======
             elif action.triggers(Action.CHOOSE_POKE):
->>>>>>> ce8c0672
                 if not self.choose_poke(figure):
                     self.show(init=True)
                     continue
