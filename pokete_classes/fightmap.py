--- conflicted
+++ resolved
@@ -222,6 +222,10 @@
                     or not ask_bool(self, "Do you really want to run away?")
                 ):
                     continue
+                if (random.randint(0, 100) < max(5, min(50 - (figure.curr.initiative - enem.curr.initiative), 95))):
+                    self.outp.outp("You failed to run away!")
+                    time.sleep(1)
+                    return ""
                 self.outp.outp("You ran away!")
                 time.sleep(1)
                 self.clean_up(figure, enem)
@@ -307,90 +311,10 @@
             for j in i.effects:
                 j.readd()
         while True:
-<<<<<<< HEAD
             player = providers[index % 2]
             enem = providers[(index + 1) % 2]
 
             attack = player.get_attack(self, enem)
-=======
-            if obj.player:
-                self.outp.append(se.Text(("\n" if "\n" not in self.outp.text
-                                          else "") +
-                                         "What do you want to do?",
-                                         state="float"))
-                if obj.identifier == "__fallback__":
-                    time.sleep(1)
-                    self.outp.outp("You don't have any living poketes left!")
-                while True:  # Inputloop for general options
-                    if _ev.get() == "'1'":
-                        _ev.clear()
-                        if player.identifier == "__fallback__":
-                            continue
-                        attack = self.get_attack(obj.attack_obs)
-                        if attack != "":
-                            break
-                    elif _ev.get() == "'2'":
-                        _ev.clear()
-                        if ((info["type"] == "duel"
-                             and player.identifier != "__fallback__")
-                            or not ask_bool(self,
-                                            "Do you really want to run away?")):
-                            continue
-                        if (random.randint(0, 100) < max(5, min(50 - (player.initiative - enemy.initiative), 95))):
-                            self.outp.outp("You failed to run away!")
-                            time.sleep(1)
-                            attack = ""
-                            break
-                        self.outp.outp("You ran away!")
-                        time.sleep(1)
-                        self.clean_up(player, enemy)
-                        logging.info("[Fight][%s] Ended, ran away",
-                                          info["type"])
-                        return enem
-                    elif _ev.get() == "'3'":
-                        _ev.clear()
-                        items = [getattr(invitems, i)
-                                 for i in figure.inv
-                                 if getattr(invitems, i).fn is not None
-                                 and figure.inv[i] > 0]
-                        if not items:
-                            self.outp.outp("You don't have any items left!\n\
- What do you want to do?")
-                            continue
-                        item = self.get_item(items, figure.inv)
-                        if item == "":
-                            continue
-                        # I hate you python for not having switch statements
-                        if (i := getattr(fightitems, item.fn)(obj, enem, info))\
-                                == 1:
-                            continue
-                        elif i == 2:
-                            logging.info("[Fight][%s] Ended, fightitem",
-                                         info["type"])
-                            return obj
-                        attack = ""
-                        break
-                    elif _ev.get() == "'4'":
-                        _ev.clear()
-                        if obj.identifier == "__fallback__":
-                            continue
-                        players, player = self.choose_poke(figure, players, player, enemy)
-                        attack = ""
-                        break
-                    std_loop(False)
-            else:
-                attack = random.choices(obj.attack_obs,
-                                        weights=[i.ap * ((1.5
-                                                          if enem.type.name in
-                                                                i.type.effective
-                                                          else 0.5
-                                                          if enem.type.name in
-                                                                i.type.ineffective
-                                                          else 1)
-                                                         if info["type"] == "duel"
-                                                         else 1)
-                                                 for i in obj.attack_obs])[0]
->>>>>>> 72f4508a
             time.sleep(0.3)
             if attack == "won":
                 return player
