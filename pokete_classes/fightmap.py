"""This file contains all relevant classes for fight"""

import time
import random
import logging
import scrap_engine as se
from pokete_classes.hotkeys import ACTION_UP_DOWN, Action, get_action
import pokete_data as p_data
from pokete_general_use_fns import liner
from pokete_classes import animations, ob_maps as obmp, movemap as mvp, \
                           deck, game_map as gm
from .audio import audio
from .loops import std_loop
from .npcs import Trainer
from .providers import NatureProvider, ProtoFigure
from .ui_elements import StdFrame2, ChooseBox, LabelBox
from .classes import OutP
from .input import ask_bool
from .achievements import achievements
from .inv_items import invitems
from .settings import settings
from pokete_classes.constants import SPEED_OF_TIME


class FightMap(gm.GameMap):
    """Wrapper for gm.GameMap
    ARGS:
        height: The height of the map
        width: The width of the map"""

    def __init__(self, height, width):
        super().__init__(height, width, name="fightmap")
        self.box = ChooseBox(6, 25, "Attacks", "?:Info", index_x=1)
        self.invbox = ChooseBox(height - 3, 35, "Inventory")
        # icos
        self.deadico1 = se.Text(r"""
    \ /
     o
    / \ """)
        self.deadico2 = se.Text("""

     o""")
        self.pball = se.Text(r"""   _____
  /_____\
  |__O__|
  \_____/""")
        # visual objects
        self.frame_big = StdFrame2(self.height - 5, self.width,
                                   state="float")
        self.frame_small = se.Frame(height=4, width=self.width,
                                    state="float")
        self.e_underline = se.Text("----------------+", state="float")
        self.e_sideline = se.Square("|", 1, 3, state="float")
        self.p_upperline = se.Text("+----------------", state="float")
        self.p_sideline = se.Square("|", 1, 4, state="float")
        self.outp = OutP("", state="float")
        self.label = se.Text("1: Attack  2: Run!  3: Inv.  4: Deck")
        # adding
        self.outp.add(self, 1, self.height - 4)
        self.e_underline.add(self, 1, 4)
        self.e_sideline.add(self, len(self.e_underline.text), 1)
        self.p_upperline.add(self, self.width - 1 - len(self.p_upperline.text),
                             self.height - 10)
        self.frame_big.add(self, 0, 0)
        self.p_sideline.add(self, self.width - 1 - len(self.p_upperline.text),
                            self.height - 9)
        self.frame_small.add(self, 0, self.height - 5)
        self.label.add(self, 0, self.height - 1)
        # Attack info box
        self.atk_info_box = LabelBox(se.Text(""), "Attack Info")
        self.show_atk_info_box = False

    def clean_up(self, *providers):
        """Removes all labels from self
        ARGS:
            providers: The Providers to clean up
        that the labels belong to"""
        for prov in providers:
            for obj in (
                prov.curr.text_name, prov.curr.text_lvl, prov.curr.text_hp,
                prov.curr.ico, prov.curr.hp_bar, prov.curr.tril, prov.curr.trir,
                prov.curr.pball_small
            ):
                obj.remove()
            if isinstance(prov, ProtoFigure):
                self.box.remove_c_obs()
            for j in prov.curr.effects:
                j.cleanup()

    def add_player(self, player):
        """Adds player labels
        ARGS:
            player: The player Poke object"""
        player.curr.text_name.add(self, self.width - 17, self.height - 9)
        player.curr.text_lvl.add(self, self.width - 17, self.height - 8)
        player.curr.tril.add(self, self.width - 11, self.height - 7)
        player.curr.trir.add(self, self.width - 2, self.height - 7)
        player.curr.hp_bar.add(self, self.width - 10, self.height - 7)
        player.curr.text_hp.add(self, self.width - 17, self.height - 7)
        player.curr.ico.add(self, 3, self.height - 10)
        self.box.add_c_obs([atc.label for atc in player.curr.attack_obs])
        self.box.set_index(0)

    def add_1(self, player, enem):
        """Adds enemy and general labels to self
        ARGS:
            player: The player Poke object
            enemy: The enemy Poke object that the labels belong to"""
        for obj, x, y in zip(
            (
                enem.curr.tril,
                enem.curr.trir,
                enem.curr.text_name,
                enem.curr.text_lvl,
                enem.curr.text_hp,
                enem.curr.ico,
                enem.curr.hp_bar
            ),
            (7, 16, 1, 1, 1, self.width - 14, 8),
            (3, 3, 1, 2, 3, 2, 3)
        ):
            obj.add(self, x, y)
        if enem.curr.identifier in player.caught_pokes:
            enem.curr.pball_small.add(self, len(self.e_underline.text) - 1, 1)


    def add_2(self, player):
        """Adds player labels with sleeps
        ARGS:
            player: The player Poke object that the labels belong to"""
        player.curr.text_name.add(self, self.width - 17, self.height - 9)
        time.sleep(SPEED_OF_TIME * 0.05)
        self.show()
        player.curr.text_lvl.add(self, self.width - 17, self.height - 8)
        time.sleep(SPEED_OF_TIME * 0.05)
        self.show()
        player.curr.tril.add(self, self.width - 11, self.height - 7)
        player.curr.trir.add(self, self.width - 2, self.height - 7)
        player.curr.hp_bar.add(self, self.width - 10, self.height - 7)
        player.curr.text_hp.add(self, self.width - 17, self.height - 7)
        time.sleep(SPEED_OF_TIME * 0.05)
        self.show()
        player.curr.ico.add(self, 3, self.height - 10)
        self.box.add_c_obs([atc.label for atc in player.curr.attack_obs])
        self.box.set_index(0)

    def fast_change(self, arr, setob):
        """Changes fast between a list of texts
        ARGS:
            arr: List of se.Texts that will be changed through
            setob: A reference se.Text with the coordinates the objs in arr
                   will be set to."""
        for _i in range(1, len(arr)):
            arr[_i - 1].remove()
            arr[_i].add(self, setob.x, setob.y)
            self.show()
            time.sleep(SPEED_OF_TIME * 0.1)

    def rechar_atk_info_box(self, attack_obs):
        self.atk_info_box.label.rechar(
            liner(attack_obs[self.box.index.index].desc, 37)
        )
        self.atk_info_box.resize(
            self.atk_info_box.label.height + 2,
            self.atk_info_box.label.width + 4
        )

    def get_attack(self, attack_obs):
        """Inputloop for attack options
        ARGS:
            attack_obs: A list of Attack objects that belong to a Poke"""
        with self.box.add(self, 1, self.height - 7):
            self.rechar_atk_info_box(attack_obs)
            if self.show_atk_info_box:
                self.atk_info_box.add(self, 27, self.height - 7)
            self.show()
            while True:#158
                action = get_action()
                if action in [Action.UP, Action.DOWN]:
                    self.box.input(action)
                    self.rechar_atk_info_box(attack_obs)
                    self.show()
                elif not action == None and action.value in [i + Action.ACT_1.value for i in range(len(attack_obs))] and action.value < Action.ACT_9.value or action == Action.ACCEPT:
                    attack = attack_obs[
                        self.box.index.index if action == Action.ACCEPT else action.value - Action.ACT_1.value
                    ]
                    if attack.ap == 0:
                        continue
                    break
                elif action == Action.HELP:
                    self.show_atk_info_box = not self.show_atk_info_box
                    if self.show_atk_info_box:
                        self.atk_info_box.add(self, 27, self.height - 7)
                    else:
                        self.atk_info_box.remove()
                    self.show()
                    continue
                elif action == Action.CANCEL:
                    attack = ""
                    break
                std_loop(False)
            self.atk_info_box.remove()
        return attack

    def get_item(self, items, inv):
        """Inputloop for inv
        ARGS:
            items: List of InvItems that can be choosen from
            inv: The Figures inv"""
        self.invbox.add_c_obs([se.Text(f"{i.pretty_name}s : {inv[i.name]}")
                               for i in items])
        self.invbox.set_index(0)
        with self.invbox.add(self, self.width - 35, 0):
            while True:
                action = get_action()
                if action in ACTION_UP_DOWN:
                    self.invbox.input(action)
                    self.show()
                elif action == Action.CANCEL:
                    item = ""
                    break
                elif action == Action.ACCEPT:
                    item = items[self.invbox.index.index]
                    break
                std_loop(False)
        self.invbox.remove_c_obs()
        return item

    def get_figure_attack(self, figure, enem):
        """Chooses the players attack
        ARGS:
            figure: The players provider
            enem: The enemys provider"""
        self.outp.append(se.Text(("\n" if "\n" not in self.outp.text
                                          else "") +
                                         "What do you want to do?",
                                         state="float"))
        while True:  # Inputloop for general options
            action = get_action()
            if action in (Action.ACT_1, Action.ACCEPT):
                attack = self.get_attack(figure.curr.attack_obs)
                if attack != "":
                    return attack
            elif action in (Action.ACT_2, Action.RUN):
                if (
                    type(enem) is Trainer
                    or not ask_bool(self, "Do you really want to run away?")
                ):
                    continue
                if (random.randint(0, 100) < max(5, min(50 - (figure.curr.initiative - enem.curr.initiative), 95))):
                    self.outp.outp("You failed to run away!")
                    time.sleep(SPEED_OF_TIME * 1)
                    return ""
                audio.switch("xDeviruchi - Decisive Battle (End).wav")
                self.outp.outp("You ran away!")
                time.sleep(SPEED_OF_TIME * 2)
                self.clean_up(figure, enem)
                logging.info("[Fight] Ended, ran away")
                audio.switch(figure.map.song)
                return "won"
            elif action in (Action.ACT_3, Action.INVENTORY):
                items = [getattr(invitems, i)
                            for i in figure.inv
                            if getattr(invitems, i).fn is not None
                            and figure.inv[i] > 0]
                if not items:
                    self.outp.outp(
                        "You don't have any items left!\n"
                        "What do you want to do?"
                    )
                    continue
                item = self.get_item(items, figure.inv)
                if item == "":
                    continue
                # I hate you python for not having switch statements
                if (i := getattr(fightitems, item.fn)(figure, enem)) == 1:
                    continue
                elif i == 2:
                    logging.info("[Fight] Ended, fightitem")
                    time.sleep(SPEED_OF_TIME * 2)
                    audio.switch(figure.map.song)
                    return "won"
                return ""
            elif action in (Action.ACT_4, Action.DECK):
                if not self.choose_poke(figure):
                    self.show(init=True)
                    continue
                return ""
            std_loop(False)

    def fight(self, providers):
        """Fight between two Pokes
        ARGS:
            providers
        RETURNS:
            Provider that won the fight"""
        audio.switch("xDeviruchi - Decisive Battle (Loop).wav")
        index = 0
        logging.info(
            "[Fight] Started between %s",
            "and ".join(
                f"{prov.curr.name} ({type(prov)}) lvl. {prov.curr.lvl()}"
                    for prov in providers
            )
        )
        weather = providers[0].map.weather
        for prov in providers:
            prov.index_conf()
        if settings("animations").val:  # Intro animation
            animations.fight_intro(self.height, self.width)
        self.add_1(*providers)
        for prov in providers:
            if type(prov) is NatureProvider:
                self.outp.outp(f"A wild {prov.curr.name} appeared!")
            elif type(prov) is Trainer:
                self.outp.outp(f"{prov.name} started a fight!")
                time.sleep(SPEED_OF_TIME * 1)
                self.outp.outp(
                    f'{self.outp.text}\n{prov.gender} used {prov.curr.name} '
                    'against you!'
                )
        time.sleep(SPEED_OF_TIME * 1)
        self.add_2(providers[0])
        self.fast_change([providers[0].curr.ico, self.deadico2, self.deadico1,
                          providers[0].curr.ico], providers[0].curr.ico)
        self.outp.outp(f"You used {providers[0].curr.name}")
        self.show()
        time.sleep(SPEED_OF_TIME * 0.5)
        index = providers.index(
            max(providers, key=lambda i: i.curr.initiative)
        )
        for prov in providers:
            i = prov.curr
            for j in i.effects:
                j.readd()
        while True:
            player = providers[index % 2]
            enem = providers[(index + 1) % 2]

            attack = player.get_attack(self, enem)
            time.sleep(SPEED_OF_TIME * 0.3)
            if attack == "won":
                return player
            elif attack != "":
                player.curr.attack(attack, enem.curr, self, weather)
            self.show()
            time.sleep(SPEED_OF_TIME * 0.5)
            winner = None
            loser = None
            for i, prov in enumerate(providers):
                if prov.curr.hp <= 0:
                    loser = prov
                    winner = providers[(i + 1) % 2]
            if winner is not None:
                self.outp.outp(f"{loser.curr.ext_name} is dead!")
            elif all(i.ap == 0 for i in player.curr.attack_obs):
                winner = providers[(index + 1) % 2]
<<<<<<< HEAD
=======
                loser = player
>>>>>>> 08df7f97
                time.sleep(SPEED_OF_TIME * 2)
                self.outp.outp(f"{player.curr.ext_name} has used all its' attacks!")
                time.sleep(SPEED_OF_TIME * 3)
            if winner is not None:
                if (
                    type(winner) is Trainer
                    and any(p.hp > 0 for p in loser.pokes[:6])
                ):
                    time.sleep(2)
                    self.choose_poke(loser, False)
                elif (
                    loser.curr.player
                    and any(p.hp > 0 for p in loser.pokes[:6])
                    and ask_bool(self, "Do you want to choose another Pokete?")
                ):
                    success = self.choose_poke(loser)
                    if not success:
                        break
                elif (
                    isinstance(loser, Trainer)
                    and winner.curr.player
                    and any(p.hp > 0 for p in loser.pokes)
                ):
                    time.sleep(SPEED_OF_TIME * 1)
                    ico = loser.curr.ico
                    self.fast_change([ico, self.deadico1, self.deadico2], ico)
                    self.deadico2.remove()
                    self.show()
                    self.clean_up(loser)
                    loser.play_index += 1
                    self.add_1(*providers)
                    ico = loser.curr.ico
                    self.fast_change(
                        [ico, self.deadico2, self.deadico1, ico], ico
                    )
                    self.outp.outp(f"{loser.name} used {loser.curr.name}!")
                    self.show()
                    time.sleep(SPEED_OF_TIME * 2)
                else:
                    break
            index += 1
        audio.switch("xDeviruchi - Decisive Battle (End).wav")
        time.sleep(SPEED_OF_TIME * 1)
        _xp = sum(
            poke.lose_xp + max(0, poke.lvl() - winner.curr.lvl())
            for poke in loser.pokes
        ) * (2 if not isinstance(loser, NatureProvider) else 1)
        self.outp.outp(
            f"{winner.curr.ext_name} won!" +
            (f'\nXP + {_xp}' if winner.curr.player else '')
        )
        if winner.curr.player and isinstance(loser, Trainer):
            achievements.achieve("first_duel")
        if winner.curr.player and winner.curr.add_xp(_xp):
            time.sleep(SPEED_OF_TIME * 1)
            self.outp.outp(
                f"{winner.curr.name} reached lvl {winner.curr.lvl()}!"
            )
            winner.curr.moves.shine()
            time.sleep(SPEED_OF_TIME * 0.5)
            winner.curr.set_vars()
            winner.curr.learn_attack(self)
            winner.curr.evolve(winner, self)
        self.show()
        time.sleep(SPEED_OF_TIME * 1)
        ico = loser.curr.ico
        self.fast_change([ico, self.deadico1, self.deadico2], ico)
        self.deadico2.remove()
        self.show()
        self.clean_up(*providers)
        mvp.movemap.balls_label_rechar(winner.pokes)
        logging.info(
            "[Fight] Ended, %s(%s) won",
            winner.curr.name, "player" if winner.curr.player else "enemy"
        )
        audio.switch(providers[0].map.song)
        return winner

    def choose_poke(self, player, allow_exit=True):
        """Lets the player choose another Pokete from their deck
        ARGS:
            player: The players' used Poke
            allow_exit: Whether or not it's allowed to exit without choosing
        RETURNS:
            bool whether or not a Pokete was choosen"""
        self.clean_up(player)
        index = None
        while index is None:
            index = deck.deck(6, "Your deck", True)
            if allow_exit:
                break
        if index is not None:
            player.play_index = index
        self.add_player(player)
        self.outp.outp(f"You have choosen {player.curr.name}")
        for j in player.curr.effects:
            time.sleep(SPEED_OF_TIME * 1)
            j.readd()
        if index is None:
            return False
        return True


class FightItems:
    """Contains all fns callable by an item in fight
    The methods that can actually be called in fight follow the following pattern:
        ARGS:
            obj: The players Provider
            enem: The enemys Provider
        RETURNS:
            1: To continue the attack round
            2: To win the game
            None: To let the enemy attack"""

    def throw(self, obj, enem, chance, name):
        """Throws a ball
        ARGS:
            obj: The players Poke object
            enem: The enemys Poke object
            info: The info dict
            chance: The balls catch chance
            name: The balls name
        RETURNS:
            1: The continue the attack round
            2: The win the game
            None: To let the enemy attack"""

        if not isinstance(enem, NatureProvider):
            fightmap.outp.outp("You can't do that in a duel!")
            return 1
        fightmap.outp.rechar(f"You threw a {name.capitalize()}!")
        fightmap.fast_change([enem.curr.ico, fightmap.deadico1, fightmap.deadico2,
                             fightmap.pball], enem.curr.ico)
        time.sleep(SPEED_OF_TIME * random.choice([1, 2, 3, 4]))
        obj.remove_item(name)
        catch_chance = 20 if obj.map == obmp.ob_maps["playmap_1"] else 0
        for effect in enem.curr.effects:
            catch_chance += effect.catch_chance
        if random.choices([True, False],
                          weights=[(enem.curr.full_hp / enem.curr.hp)
                                   * chance + catch_chance,
                                   enem.curr.full_hp], k=1)[0]:
            audio.switch("xDeviruchi - Decisive Battle (End).wav")
            obj.add_poke(enem.curr)
            fightmap.outp.outp(f"You caught {enem.curr.name}!")
            time.sleep(SPEED_OF_TIME * 2)
            fightmap.pball.remove()
            fightmap.clean_up(obj, enem)
            mvp.movemap.balls_label_rechar(obj.pokes)
            logging.info("[Fighitem][%s] Caught %s", name, enem.curr.name)
            achievements.achieve("first_poke")
            if all(poke in obj.caught_pokes for poke in p_data.pokes):
                achievements.achieve("catch_em_all")
            return 2
        fightmap.outp.outp("You missed!")
        fightmap.show()
        fightmap.pball.remove()
        enem.curr.ico.add(fightmap, enem.curr.ico.x, enem.curr.ico.y)
        fightmap.show()
        logging.info("[Fighitem][%s] Missed", name)
        return None

    def potion(self, obj, enem, hp, name):
        """Potion function
        ARGS:
            obj: The players Poke object
            enem: The enemys Poke object
            hp: The hp that will be given to the Poke
            name: The potions name"""

        obj.remove_item(name)
        obj.curr.oldhp = obj.curr.hp
        obj.curr.hp = min(obj.curr.full_hp, obj.curr.hp + hp)
        obj.curr.hp_bar.update(obj.curr.oldhp)
        logging.info("[Fighitem][%s] Used", name)

    def heal_potion(self, obj, enem):
        """Healing potion function"""
        return self.potion(obj, enem, 5, "healing_potion")

    def super_potion(self, obj, enem):
        """Super potion function"""
        return self.potion(obj, enem, 15, "super_potion")

    def poketeball(self, obj, enem):
        """Poketeball function"""
        return self.throw(obj, enem, 1, "poketeball")

    def superball(self, obj, enem):
        """Superball function"""
        return self.throw(obj, enem, 6, "superball")

    def hyperball(self, obj, enem):
        """Hyperball function"""
        return self.throw(obj, enem, 1000, "hyperball")

    def ap_potion(self, obj, enem):
        """AP potion function"""
        obj.remove_item("ap_potion")
        for atc in obj.curr.attack_obs:
            atc.set_ap(atc.max_ap)
        logging.info("[Fighitem][ap_potion] Used")


fightitems = FightItems()
fightmap = None


if __name__ == "__main__":
    print("\033[31;1mDo not execute this!\033[0m")<|MERGE_RESOLUTION|>--- conflicted
+++ resolved
@@ -355,10 +355,7 @@
                 self.outp.outp(f"{loser.curr.ext_name} is dead!")
             elif all(i.ap == 0 for i in player.curr.attack_obs):
                 winner = providers[(index + 1) % 2]
-<<<<<<< HEAD
-=======
                 loser = player
->>>>>>> 08df7f97
                 time.sleep(SPEED_OF_TIME * 2)
                 self.outp.outp(f"{player.curr.ext_name} has used all its' attacks!")
                 time.sleep(SPEED_OF_TIME * 3)
