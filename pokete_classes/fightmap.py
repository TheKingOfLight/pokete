--- conflicted
+++ resolved
@@ -327,16 +327,6 @@
                 time.sleep(2)
                 self.outp.outp(f"{obj.ext_name} has used all its' attacks!")
                 time.sleep(3)
-<<<<<<< HEAD
-                do_break = True
-            if do_break:
-                if obj.identifier != "__fallback__" and not winner.player \
-                        and any(p.hp > 0 for p in figure.pokes[:6]) \
-                        and ask_bool(self, "Do you want to choose anothoer \
-Pokete?"):
-                    players, player = self.choose_poke(figure, players,
-                                                       player, enemy)
-=======
             if winner is not None:
                 if (obj.identifier != "__fallback__"
                         and not winner.player
@@ -348,7 +338,6 @@
                                                        player, enemy)
                     if old_player == player:
                         break
->>>>>>> 8bd5b9ab
                 else:
                     break
             obj = [i for i in players if i != obj][-1]
