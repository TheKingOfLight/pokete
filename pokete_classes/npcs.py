--- conflicted
+++ resolved
@@ -169,16 +169,7 @@
                 if winner != self.poke:
                     self.fig.add_money(20)
                     self.used_npcs.append(self.name)
-<<<<<<< HEAD
-                self.logging.info(f"[NPC] '{self.name}' \
-{'lost' if  winner != self.poke else 'won'} against player")
-            self.walk_point(o_x, o_y + (1 if o_y > self.y else -1))
-            self.check_walk_back()
-=======
                 self.logging.info("[NPC] '%s' %s against player", self.name,
                                   'lost' if  winner != self.poke else 'won')
-            else:
-                self.text(self.no_poke_texts)
-                self.used_npcs.append(self.name)
             self.walk_point(o_x, o_y + (1 if o_y > self.y else -1))
->>>>>>> b2ec5207
+            self.check_walk_back()