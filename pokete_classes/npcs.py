--- conflicted
+++ resolved
@@ -88,14 +88,9 @@
         """Checks whether the NPC can walk to a point or not"""
         vec = se.Line(" ", x - self.x, y - self.y)
         ret = not any([any(j.state == "solid"
-<<<<<<< HEAD
-                    for j in self.map.obmap[i.ry + self.y][i.rx + self.x])
-                        for i in vec.obs][1:])
-=======
                            for j in
                             self.map.obmap[i.ry + self.y][i.rx + self.x])
                                 for i in vec.obs][1:])
->>>>>>> be114bb2
         self.logging.info(f"[NPC] '{self.name}' {'succeeded' if ret else 'failed'}\
  walk check to ({x}|{y})")
         return ret
