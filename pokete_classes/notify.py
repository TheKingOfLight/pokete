--- conflicted
+++ resolved
@@ -19,19 +19,9 @@
     def __init__(self, title, name, desc):
         self.title = title
         self.desc = desc
-<<<<<<< HEAD
         label = se.Text(title + "\n", esccode=Color.thicc)\
-              + se.Text(liner(desc, 30))
+                + se.Text(liner(desc, 30))
         super().__init__(label, name)
-=======
-        self.label = se.Text(title + "\n", esccode=Color.thicc, state="float")\
-                   + se.Text(liner(desc, 30), state="float")
-        super().__init__(len(self.label.text.split("\n")) + 2,
-                         sorted(len(i)
-                                for i in self.label.text.split("\n"))[-1] + 4,
-                         name)
-        self.add_ob(self.label, 2, 1)
->>>>>>> 8cfc8538
 
     def corner_add(self, _map):
         """Adds the Notification to a map
