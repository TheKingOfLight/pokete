--- conflicted
+++ resolved
@@ -28,13 +28,8 @@
             _map.show()
             ev.clear()
         elif ev.get() not in ["", "Key.enter", "exit", "Key.backspace",
-<<<<<<< HEAD
-                              "Key.shift",
-                        "Key.shift_r", "Key.esc"] and len(name) < max_len:
-=======
                               "Key.shift", "Key.shift_r",
                               "Key.esc"] and len(name) < max_len:
->>>>>>> 72516dbd
             if ev.get() == "Key.space":
                 ev.set("' '")
             name += str(ev.get().strip("'"))
