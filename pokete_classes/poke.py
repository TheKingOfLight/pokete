"""Contains the Poke class"""

import math
import time
import logging
import random
import scrap_engine as se
import pokete_data as p_data
from pokete_general_use_fns import liner
from .attack_actions import AttackActions
from .attack import Attack
from .health_bar import HealthBar
from .evomap import EvoMap
from .color import Color
from .moves import Moves
from .types import types
from .effects import effects
from .learnattack import LearnAttack


class Poke:
    """The Pokete class
    ARGS:
        poke: The Pokes generic name
        xp: Initial xp
        _hp: Initial hp ('SKIP' sets to max hp)
        _attacks: List of attack names learned
        player: Bool whether or not the Poke belongs to the player
        shiny: Bool whether or not the Poke is shiny (is extra strong)"""

    def __init__(self, poke, xp, _hp="SKIP", _ap=None, _attacks=None,
                 _effects=None, player=True, shiny=False):
        self.inf = p_data.pokes[poke]
        self.moves = Moves(self)
        # Attributes
        self.night_active = self.inf.get("night_active", None)
        self.enem = None
        self.oldhp = 0
        self.xp = xp
        self.identifier = poke
        self.shiny = shiny
        self.atc = 0
        self.defense = 0
        self.initiative = 0
        self.hp = self.inf["hp"]
        self.name = self.inf["name"]
        self.miss_chance = self.inf["miss_chance"]
        self.lose_xp = self.inf["lose_xp"]
        self.evolve_poke = self.inf["evolve_poke"]
        self.evolve_lvl = self.inf["evolve_lvl"]
        self.types = [getattr(types, i) for i in self.inf["types"]]
        self.type = self.types[0]
        self.effects = []
        if _attacks is not None:
            assert (len(_attacks) <= 4), f"A Pokete {poke} \
can't have more than 4 attacks!"
        else:
            _attacks = self.inf["attacks"][:4]
        self.attacks = [atc for atc in _attacks
                        if self.lvl() >= p_data.attacks[atc]["min_lvl"]]
        if self.shiny:
            self.hp += 5
        self.attack_obs = [Attack(atc, str(i + 1))
                           for i, atc in enumerate(self.attacks)
                           if self.lvl() >= p_data.attacks[atc]["min_lvl"]]
        self.set_player(player)
        # Backup vars
        self.full_hp = self.hp
        self.full_miss_chance = self.miss_chance
        # re-set hp
        if _hp != "SKIP":
            self.hp = _hp
        # Labels
        self.hp_bar = HealthBar(self)
        self.hp_bar.make(self.hp)
        self.desc = se.Text(liner(self.inf["desc"], se.screen_width - 34))
        self.ico = se.Box(4, 11)
        for ico in self.inf["ico"]:
            esccode = (str.join("", [getattr(Color, i) for i in ico["esc"]])
                       if ico["esc"] is not None
                       else "")
            self.ico.add_ob(se.Text(ico["txt"], state="float",
                                    esccode=esccode,
                                    ignore=f'{esccode} {Color.reset}'), 0, 0)
        self.text_hp = se.Text(f"HP:{self.hp}", state="float")
        self.text_lvl = se.Text(f"Lvl:{self.lvl()}", state="float")
        self.text_name = se.Text(self.name,
                                 esccode=Color.underlined + (Color.yellow
                                                             if self.shiny
                                                             else ""),
                                 state="float")
        self.text_xp = se.Text(
            f"XP:{self.xp - (self.lvl() ** 2 - 1)}/\
{((self.lvl() + 1) ** 2 - 1) - (self.lvl() ** 2 - 1)}",
            state="float")
        self.text_type = se.Text(self.type.name.capitalize(),
                                 state="float", esccode=self.type.color)
        self.tril = se.Object("<", state="float")
        self.trir = se.Object(">", state="float")
        self.pball_small = se.Object("o")
        self.set_vars()
        if _ap is not None:
            self.set_ap(_ap)
        if _effects is not None:
            for eff in _effects:
                self.effects.append(getattr(effects, eff)(self))

    def set_player(self, player):
        """Sets the player attribute when the Pokete changes the owner
        ARGS:
            player: Bool whether or not the Poke new belongs to the player"""
        self.player = player
        self.affil = "you" if self.player else "enemy"
        self.ext_name = f'{self.name}({self.affil})'

    def set_vars(self):
        """Updates/sets some vars"""
        for name in ["atc", "defense", "initiative"]:
            setattr(self, name, self.lvl() + self.inf[name]
                    + (2 if self.shiny else 0))
        for atc in self.attack_obs:
            atc.set_ap(atc.max_ap)

    def dict(self):
        """RETURNS:
            A dict with all information about the Pokete"""
        return {"name": self.identifier, "xp": self.xp, "hp": self.hp,
                "ap": [atc.ap for atc in self.attack_obs],
                "effects": [eff.c_name for eff in self.effects],
                "attacks": self.attacks,
                "shiny": self.shiny}

    def set_ap(self, aps):
        """Sets attack aps from a list
        ARGS:
            aps: List of attack ap"""
        for atc, ap in zip(self.attack_obs, aps):
            atc.set_ap(ap)

    def add_xp(self, _xp):
        """Adds xp to the current pokete
        ARGS:
            _xp: Amount of xp added to the current xp
        RETURNS:
            bool: whether or not the next level is reached"""
        old_lvl = self.lvl()
        self.xp += _xp
        self.text_xp.rechar(f"XP:{self.xp - (self.lvl() ** 2 - 1)}/\
{((self.lvl() + 1) ** 2 - 1) - (self.lvl() ** 2 - 1)}")
        self.text_lvl.rechar(f"Lvl:{self.lvl()}")
        logging.info("[Poke][%s] Gained %dxp (curr:%d)", self.name, _xp, self.xp)
        if old_lvl < self.lvl():
            logging.info("[Poke][%s] Reached lvl. %d", self.name, self.lvl())
            return True
        return False

    def lvl(self):
        """RETURNS:
            Current level"""
        return int(math.sqrt(self.xp + 1))

    def attack(self, attack, enem, fightmap):
        """Attack process
        ARGS:
            attack: Attack object
            enem: Enemy Poke
            fightmap: The map object where the fight is carried out on."""
        if attack.ap > 0:
            for eff in self.effects:
                eff.remove()
            for eff in self.effects:
                if eff.effect() == 1:
                    return
            if any(type(i) is effects.confusion for i in self.effects):
                self.enem = enem = self
            else:
                self.enem = enem
            weather = fightmap.figure.map.weather
            w_eff = 1
<<<<<<< HEAD
            if weather is not None:
=======
            random_factor = random.choices([0, 0.75, 1, 1.26],
                                           weights=[attack.miss_chance
                                                    + self.miss_chance,
                                                    1, 1, 1], k=1)[0]
            if weather != None:
>>>>>>> 8bd5b9ab
                w_eff = weather.effect(attack.type)
                fightmap.outp.outp(weather.info)
                time.sleep(1.5)
            enem.oldhp = enem.hp
            self.oldhp = self.hp
            eff = (1.3 if enem.type.name in attack.type.effective else 0.5
                   if enem.type.name in attack.type.ineffective else 1) * w_eff
            n_hp = round((self.atc
                          * attack.factor
                          / (enem.defense if enem.defense >= 1 else 1))
                         * random_factor * eff)
            eff_text = {
                eff < 1: "\nThat was not effective! ",
                eff > 1: "\nThat was very effective! ",
                eff == 1 or n_hp == 0: "",
                random_factor == 0: f"{self.name} missed!"}[True]
            enem.hp -= max(n_hp, 0)
            enem.hp = max(enem.hp, 0)
            time.sleep(0.4)
            for i in attack.move:
                getattr(self.moves, i)()
            if attack.action is not None:
                getattr(AttackActions(), attack.action)(self, enem)
            attack.set_ap(attack.ap - 1)
            fightmap.outp.outp(
                f'{self.ext_name} used {attack.name}! {eff_text}')
            if enem == self:
                time.sleep(1)
                fightmap.outp.outp(f'{self.ext_name} hurt it self!')
            if n_hp != 0 or attack.factor == 0:
                attack.give_effect(enem)
            for obj in [enem, self] if enem != self else [enem]:
                obj.hp_bar.update(obj.oldhp)
            logging.info("[Poke][%s] Used %s: %s", self.name, attack.name,
                         str({"eff": eff, "n_hp": n_hp}))
            fightmap.show()

    def learn_attack(self, _map):
        """Checks if a new attack can be learned and then teaches it the poke
        ARGS:
            _map: The map this happens on"""
        if self.lvl() % 5 == 0:
            LearnAttack(self, _map)()

    def evolve(self, figure, _map):
        """Evolves the Pokete to its evolve_poke
        ARGS:
            figure: The figure object the poke belongs to
            _map: The map the evolving happens on"""
        if not self.player or self.evolve_poke == "" \
                or self.lvl() < self.evolve_lvl:
            return False
        evomap = EvoMap(_map.height, _map.width)
        new = Poke(self.evolve_poke, self.xp, _attacks=self.attacks)
        self.ico.remove()
        self.ico.add(evomap, round(evomap.width / 2 - 4),
                     round((evomap.height - 8) / 2))
        self.moves.shine()
        evomap.outp.outp("Look!")
        time.sleep(0.5)
        evomap.outp.outp(f"{evomap.outp.text}\n{self.name} is evolving!")
        time.sleep(1)
        for i in range(8):
            for j, k in zip([self.ico, new.ico], [new.ico, self.ico]):
                j.remove()
                k.add(evomap, round(evomap.width / 2 - 4),
                      round((evomap.height - 8) / 2))
                time.sleep(0.7 - i * 0.09999)
                evomap.show()
        self.ico.remove()
        new.ico.add(evomap, round(evomap.width / 2 - 4),
                    round((evomap.height - 8) / 2))
        evomap.show()
        time.sleep(0.01)
        new.moves.shine()
        evomap.outp.outp(f"{self.name} evolved to {new.name}!")
        time.sleep(5)
        for i in range(max(len(p_data.pokes[new.identifier]["attacks"])
                           - len(self.attack_obs), 0)):
            LearnAttack(new, evomap)()
        figure.pokes[figure.pokes.index(self)] = new
        if new.identifier not in figure.caught_pokes:
            figure.caught_pokes.append(new.identifier)
        logging.info("[Poke] %s evolved to %s", self.name, new.name)
        del self
        return True

    @classmethod
    def from_dict(cls, _dict):
        """Assembles a Pokete from _dict"""
        return cls(_dict["name"], _dict["xp"],  _dict["hp"], _dict["ap"],
                   _dict.get("attacks", None), _dict.get("effects", []),
                   shiny=_dict.get("shiny", False))


def upgrade_by_one_lvl(poke, figure, _map):
    """Upgrades a Pokete by exactly one level, this will only be used by treats
    ARGS:
        poke: The pokete, that will be upgraded
        figure: The figure object the Pokete belongs to
        _map: The map the upgrade happens on"""
    poke.add_xp((poke.lvl()+1)**2-1 - ((poke.lvl())**2-1))
    poke.set_vars()
    poke.learn_attack(_map)
    poke.evolve(figure, _map)<|MERGE_RESOLUTION|>--- conflicted
+++ resolved
@@ -177,15 +177,11 @@
                 self.enem = enem
             weather = fightmap.figure.map.weather
             w_eff = 1
-<<<<<<< HEAD
-            if weather is not None:
-=======
             random_factor = random.choices([0, 0.75, 1, 1.26],
                                            weights=[attack.miss_chance
                                                     + self.miss_chance,
                                                     1, 1, 1], k=1)[0]
-            if weather != None:
->>>>>>> 8bd5b9ab
+            if weather is not None:
                 w_eff = weather.effect(attack.type)
                 fightmap.outp.outp(weather.info)
                 time.sleep(1.5)
