--- conflicted
+++ resolved
@@ -4,12 +4,8 @@
 import pokete_classes.game_map as gm
 from .classes import OutP
 
-<<<<<<< HEAD
+
 class EvoMap(gm.GameMap):
-=======
-
-class EvoMap(se.Map):
->>>>>>> dff45eb6
     """Map for evolutions to take place on
     ARGS:
         height: The height of the map
