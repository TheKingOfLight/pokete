--- conflicted
+++ resolved
@@ -44,16 +44,6 @@
     for i in vec_list:
         i.add(fancymap, int(width / 2), int((height - 1) / 2))
     fancymap.show()
-<<<<<<< HEAD
-    for j, l in zip(list(zip(*[i.obs for i in vec_list])),
-                    list(zip(*[list(2 * " ") + k
-                            for k in [i.obs for i in vec_list]])), ):
-        for i in j:
-            i.rechar("-")
-        for i in l:
-            if i != " ":
-                i.rechar(" ")
-=======
     for i, l in zip(list(zip(*[j.obs for j in vec_list])),
                     list(zip(*[list(2 * " ") + k
                              for k in [j.obs for j in vec_list]])), ):
@@ -62,7 +52,6 @@
         for j in l:
             if j != " ":
                 j.rechar(" ")
->>>>>>> 72516dbd
         fancymap.show()
         time.sleep(0.005)
     for i in vec_list:
