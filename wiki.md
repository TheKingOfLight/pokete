--- conflicted
+++ resolved
@@ -155,10 +155,10 @@
 A small floating ball that will give you a shock.
 
 ```
-           
-    (+)    
-           
-           
+
+    (+)
+
+
 
 ```
 
@@ -181,10 +181,10 @@
 A fiery wolf straight from hell, that likes to burn 11 years old butts of.
 
 ```
-   ^---^   
-   (* *)   
-   >(.)<   
-           
+   ^---^
+   (* *)
+   >(.)<
+
 
 ```
 
@@ -206,10 +206,10 @@
 A fiery wolf from hell on steroids.
 
 ```
-   \^-^/   
-   {* *}   
-   >{.}<   
-           
+   \^-^/
+   {* *}
+   >{.}<
+
 
 ```
 
@@ -233,10 +233,10 @@
 An annoying flying rat.
 
 ```
-    ___    
+    ___
 WW\/* *\/WW
-   \v-v/   
-           
+   \v-v/
+
 
 ```
 
@@ -257,10 +257,10 @@
 A chongus flying rat.
 
 ```
-    ___    
+    ___
 WW\/o o\/WW
-   |v-v|   
-   \___/   
+   |v-v|
+   \___/
 
 ```
 
@@ -284,10 +284,10 @@
 A very aggressive bird Pokete that lives near deserts and will try to pick out your eyes.
 
 ```
-   !       
-  >´)      
-    \www'  
-     ||    
+   !
+  >´)
+    \www'
+     ||
 
 ```
 
@@ -310,10 +310,10 @@
 A night active Pokete, that is looking for lil children as a midnight snack.
 
 ```
-   ,___,   
-   {o,o}   
-   /)_)    
-    ""     
+   ,___,
+   {o,o}
+   /)_)
+    ""
 
 ```
 
@@ -336,10 +336,10 @@
 A butterfly that will schmetter you away.
 
 ```
-           
- .__ o __. 
-  \_\|/_/  
-  /_/'\_\  
+
+ .__ o __.
+  \_\|/_/
+  /_/'\_\
 
 ```
 
@@ -361,10 +361,10 @@
 A very common bird Pokete that lives everywhere.
 
 ```
-    A      
-   <')     
-    www*   
-    ||     
+    A
+   <')
+    www*
+    ||
 
 ```
 
@@ -385,10 +385,10 @@
 A very aggressive bird Pokete that can only be found in the woods.
 
 ```
-    ?      
-   >´)     
-    www*   
-    ||     
+    ?
+   >´)
+    www*
+    ||
 
 ```
 
@@ -412,10 +412,10 @@
 A little what ever, that sticks out of the ground.
 
 ```
-           
-    __     
-   ('')    
-   |  |    
+
+    __
+   ('')
+   |  |
 
 ```
 
@@ -438,10 +438,10 @@
 An even bigger what ever, that sticks out of the ground.
 
 ```
-    __     
-   ('')    
-   |  |    
-   |  |    
+    __
+   ('')
+   |  |
+   |  |
 
 ```
 
@@ -465,10 +465,10 @@
 A very small what ever, that sticks out of the ground.
 
 ```
-           
-           
-    __     
-   ('')    
+
+
+    __
+   ('')
 
 ```
 
@@ -489,10 +489,10 @@
 A big chunk of stone and dirt, that roles around.
 
 ```
-   _____   
-  / o o \  
-  | ___ |  
-  \_____/  
+   _____
+  / o o \
+  | ___ |
+  \_____/
 
 ```
 
@@ -514,10 +514,10 @@
 A small ice cube.
 
 ```
-  /-----\  
-   |* *|   
-  \-----/  
-           
+  /-----\
+   |* *|
+  \-----/
+
 
 ```
 
@@ -539,10 +539,10 @@
 A block of ice.
 
 ```
- /-------\ 
-  | * * |  
- \-------/ 
-           
+ /-------\
+  | * * |
+ \-------/
+
 
 ```
 
@@ -566,10 +566,10 @@
 An majestic horse that is always looking for something to pick with its horn.
 
 ```
- \         
- =')~      
-   (¯¯¯¯)~ 
-   //¯¯\\  
+ \
+ =')~
+   (¯¯¯¯)~
+   //¯¯\\
 
 ```
 
@@ -592,10 +592,10 @@
 A teenage unicorn in the middle of puberty.
 
 ```
-  ,        
- =')       
-   (¯¯¯)~  
-   //¯\\   
+  ,
+ =')
+   (¯¯¯)~
+   //¯\\
 
 ```
 
@@ -616,10 +616,10 @@
 A cow-like creature found on meadows.
 
 ```
-    ^__^   
-    (oo)   
-    (__)   
-           
+    ^__^
+    (oo)
+    (__)
+
 
 ```
 
@@ -639,10 +639,10 @@
 An annoying rat.
 
 ```
-   ^---^   
-   \o o/   
-   >\./<   
-           
+   ^---^
+   \o o/
+   >\./<
+
 
 ```
 
@@ -664,10 +664,10 @@
 A bush, and just a bush. But watch out!
 
 ```
-           
-    (()    
-   (()))   
-           
+
+    (()
+   (()))
+
 
 ```
 
@@ -688,10 +688,10 @@
 A very unsuspicious plant.
 
 ```
-    w w    
-  w |/.    
-.__\|/|    
- \_\||/    
+    w w
+  w |/.
+.__\|/|
+ \_\||/
 
 ```
 
@@ -715,10 +715,10 @@
 A unsuspicious plant.
 
 ```
-           
-     w .   
- .__ |/|   
-  \_\||/   
+
+     w .
+ .__ |/|
+  \_\||/
 
 ```
 
@@ -740,10 +740,10 @@
 A plant Pokete, that's often mistaken for a normal flower.
 
 ```
-           
-    (@)    
-     |     
-    \|/    
+
+    (@)
+     |
+    \|/
 
 ```
 
@@ -765,10 +765,10 @@
 A scary an dangerous apple tree.
 
 ```
-    (()    
-   (()))   
-     H     
-     H     
+    (()
+   (()))
+     H
+     H
 
 ```
 
@@ -787,16 +787,14 @@
    + [Root strangler](#root-strangler)
 - Does not evolve
 
-<<<<<<< HEAD
-=======
 #### Wheeto
 A plant Pokete found in Agrawos, with special 'Powers'.
 
 ```
-    \ /    
-    \|/    
-    \|/    
-     |     
+    \ /
+    \|/
+    \|/
+     |
 
 ```
 
@@ -812,15 +810,15 @@
    + [Root slap](#root-slap)
    + [Special smell](#special-smell)
 - Does not evolve
->>>>>>> 65a8397d
+
 ### Poison Poketes
 #### Choka
 A fucking dangerous and enormous snake Pokete.
 
 ```
- _______   
-/____ * \  
- (   \   \ 
+ _______
+/____ * \
+ (   \   \
 \______   \
 
 ```
@@ -845,10 +843,10 @@
 A dangerous snake Pokete.
 
 ```
-  >'({{{   
-  }}}}}}}  
- {{{{{{{{{ 
-           
+  >'({{{
+  }}}}}}}
+ {{{{{{{{{
+
 
 ```
 
@@ -896,10 +894,10 @@
 A precious diamond, that can only be found in the darkest caves.
 
 ```
-           
-    /\^/   
-   <o o>   
-   <_-_>   
+
+    /\^/
+   <o o>
+   <_-_>
 
 ```
 
@@ -922,10 +920,10 @@
 A small but powerful stone Pokete that lives in the mountains.
 
 ```
-           
-   _____   
-   |'ᵕ'|   
-   ‾‾‾‾‾   
+
+   _____
+   |'ᵕ'|
+   ‾‾‾‾‾
 
 ```
 
@@ -947,10 +945,10 @@
 A powerful and heavy stone Pokete that lives in mountain caves.
 
 ```
-   A-A-A   
-  < o o >  
-  < --- >  
-   VvVvV   
+   A-A-A
+  < o o >
+  < --- >
+   VvVvV
 
 ```
 
@@ -973,10 +971,10 @@
 A squared stone that can casually be found on the ground.
 
 ```
- +-------+ 
- | o   o | 
- |  www  | 
- +-------+ 
+ +-------+
+ | o   o |
+ |  www  |
+ +-------+
 
 ```
 
@@ -999,9 +997,9 @@
 A ghost Pokete that will scare your pants off.
 
 ```
- .░░░░░░░. 
- ░░\░░░/░░ 
- .░░( )░░. 
+ .░░░░░░░.
+ ░░\░░░/░░
+ .░░( )░░.
 .         .
 
 ```
@@ -1026,10 +1024,10 @@
 A ball floating around in dark woods and caves, that will confuse the shit out of you.
 
 ```
-       }}  
-     _{{   
-    (_)}   
-           
+       }}
+     _{{
+    (_)}
+
 
 ```
 
@@ -1050,10 +1048,10 @@
 A scary ghost Pokete that lives in caves and old houses.
 
 ```
- .░░░░░░░. 
- ░░o░░░o░░ 
- ░░░░░░░░░ 
- ░ ░ ░ ░ ░ 
+ .░░░░░░░.
+ ░░o░░░o░░
+ ░░░░░░░░░
+ ░ ░ ░ ░ ░
 
 ```
 
@@ -1075,10 +1073,10 @@
 Very delicious and low fat water Pokete.
 
 ```
-  _____    
- / o   \   
- >   v  >< 
- \_____/   
+  _____
+ / o   \
+ >   v  ><
+ \_____/
 
 ```
 
@@ -1101,10 +1099,10 @@
 A shell that lives deep in the see or near bays, that's pretty hard to crack.
 
 ```
-    ___    
-  -/ * \-  
-  -\___/-  
-           
+    ___
+  -/ * \-
+  -\___/-
+
 
 ```
 
@@ -1127,10 +1125,10 @@
 A very harmless water Pokete that can be found everywhere.
 
 ```
-           
-           
-  <°))))>< 
-           
+
+
+  <°))))><
+
 
 ```
 
