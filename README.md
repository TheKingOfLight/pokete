--- conflicted
+++ resolved
@@ -37,10 +37,7 @@
 For windows first install pynput and then do a Windows equivalent to the above.
 
 ## Usage
-<<<<<<< HEAD
-=======
 The game can be run normaly by not supplying any options.
->>>>>>> 80144c44
 For non gameplay related usage see `--help`.
 
 ## How to play?
