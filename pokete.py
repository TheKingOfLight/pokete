--- conflicted
+++ resolved
@@ -38,12 +38,8 @@
 from pokete_classes.detail import Informer, Detail
 from pokete_classes.learnattack import LearnAttack
 from pokete_classes.roadmap import RoadMap
-<<<<<<< HEAD
 from pokete_classes.npcs import NPC, Trainer
 from pokete_general_use_fns import liner, sort_vers, std_loop, parse_args
-=======
-from pokete_general_use_fns import liner, sort_vers, std_loop
->>>>>>> 72516dbd
 from release import VERSION, CODENAME, SAVEPATH
 
 
@@ -85,11 +81,7 @@
                   Poke(random.choices(self.arg_proto["pokes"],
                                       weights=[p_data.pokes[i]["rarity"]
                                                for i in
-<<<<<<< HEAD
-                                                self.arg_proto["pokes"]])[0],
-=======
                                                self.arg_proto["pokes"]])[0],
->>>>>>> 72516dbd
                        random.choices(list(range(self.arg_proto["minlvl"],
                                                  self.arg_proto["maxlvl"])))[0],
                        player=False, shiny=(random.randint(0, 500) == 0)))
@@ -177,7 +169,6 @@
 at level {figure.pokes[index].lvl()}.")
             movemap.text(npc.x, npc.y, [" < Cool, huh?"], ev)
 
-<<<<<<< HEAD
     @staticmethod
     def playmap_23_npc_8(npc):
         """Interaction with npc_8"""
@@ -186,34 +177,6 @@
             npc.will = False
             used_npcs.append(npc.name)
             figure.add_money(100)
-=======
-    def __init__(self, name, texts, fn=None, args=()):
-        super().__init__(0, 0)
-        self.will = True
-        self.name = name
-        self.texts = texts
-        self.__fn = fn
-        self.args = args
-        for i, j in zip([-1, 1, 0, 0], [0, 0, 1, -1]):
-            self.add_ob(NPCTrigger(self), i, j)
-        self.add_ob(se.Object("a"), 0, 0)
-
-    def action(self):
-        """Interaction with the NPC triggered by NPCTrigger.action"""
-        if not self.will or (self.name in used_npcs and settings.save_trainers):
-            return
-        movemap.full_show()
-        time.sleep(0.7)
-        try:
-            exclamation.add(movemap, self.x - movemap.x, self.y - 1 - movemap.y)
-        except se.CoordinateError:
-            pass
-        movemap.show()
-        time.sleep(1)
-        exclamation.remove()
-        movemap.text(self.x, self.y, self.texts, ev)
-        self.fn()
->>>>>>> 72516dbd
 
     @staticmethod
     def playmap_10_old_man(npc):
@@ -221,23 +184,9 @@
         npc.give("Old man", "hyperball")
 
     @staticmethod
-<<<<<<< HEAD
     def playmap_29_ld_man(npc):
         """Interaction with ld_man"""
         npc.give("The man", "ld_flying")
-=======
-    def give(_map, npc, name, item):
-        """Method thats gifts an item to the player"""
-        item = getattr(invitems, item)
-        _map = ob_maps[_map]
-        npc = getattr(_map, npc)
-        npc.will = False
-        used_npcs.append(npc.name)
-        if ask_bool(ev, movemap,
-                    f"{name} gifted you a '{item.pretty_name}'. \
-Do you want to accept it?"):
-            figure.give_item(item.name)
->>>>>>> 72516dbd
 
     @staticmethod
     def playmap_32_npc_12(npc):
@@ -249,7 +198,6 @@
         """Interaction with npc_14"""
         npc.give("Old woman", "ap_potion")
 
-<<<<<<< HEAD
     @staticmethod
     def playmap_37_npc_15(npc):
         """Interaction with npc_14"""
@@ -258,68 +206,6 @@
 
 def test1():
     ob_maps["playmap_13"].npc_2.walk_point(figure.x, figure.y)
-=======
-    def __init__(self, poke, name, gender, texts, lose_texts, no_poke_texts,
-                 win_texts, sx, sy):
-        super().__init__("a", state="solid")
-        # attributes
-        self.name = name
-        self.gender = gender
-        self.poke = poke
-        self.texts = texts
-        self.lose_texts = lose_texts
-        self.no_poke_texts = no_poke_texts
-        self.win_texts = win_texts
-        self.sx = sx
-        self.sy = sy
-
-    def do(self, _map):
-        """Interaction with the trainer"""
-        if figure.has_item("shut_the_fuck_up_stone"):
-            return
-        if figure.x == self.x and self.poke.hp > 0 and (self.name
-                                                        not in used_npcs or not
-                                                        settings.save_trainers):
-            for i in range(figure.y + 1 if figure.y < self.y else self.y + 1,
-                           self.y if figure.y < self.y else figure.y):
-                if any(j.state == "solid" for j in _map.obmap[i][self.x]):
-                    return
-            movemap.full_show()
-            time.sleep(0.7)
-            try:
-                exclamation.add(movemap, self.x - movemap.x,
-                                self.y - 1 - movemap.y)
-            except se.CoordinateError:
-                pass
-            movemap.show()
-            time.sleep(1)
-            exclamation.remove()
-            while self.y != figure.y + (2 if self.y > figure.y else -2):
-                self.set(self.x,
-                         self.y + (-1 if self.y > figure.y + 1
-                                   or self.y == figure.y - 1 else 1))
-                movemap.full_show()
-                time.sleep(0.3)
-            if any(poke.hp > 0 for poke in figure.pokes[:6]):
-                movemap.text(self.x, self.y, self.texts, ev)
-                winner = fight([poke for poke in figure.pokes[:6]
-                                if poke.hp > 0][0],
-                               self.poke, info={"type": "duel", "player": self})
-                movemap.text(self.x, self.y, {True: self.lose_texts,
-                                              False: self.win_texts
-                                                     + [" < Here u go 20$"]}
-                             [winner == self.poke], ev)
-                if winner != self.poke:
-                    figure.add_money(20)
-                    used_npcs.append(self.name)
-            else:
-                movemap.text(self.x, self.y, self.no_poke_texts, ev)
-                used_npcs.append(self.name)
-            while self.y != self.sy:
-                self.set(self.x, self.y + (1 if self.y < self.sy else -1))
-                movemap.full_show()
-                time.sleep(0.3)
->>>>>>> 72516dbd
 
 
 class CenterInteract(se.Object):
@@ -338,14 +224,8 @@
             if ev.get() == "'a'":
                 ev.clear()
                 while "__fallback__" in [p.identifier for p in figure.pokes]:
-<<<<<<< HEAD
-                    figure.pokes.pop([p.identifier
-                                        for p in
-                                            figure.pokes].index("__fallback__"))
-=======
                     figure.pokes.pop([p.identifier for p in
                                       figure.pokes].index("__fallback__"))
->>>>>>> 72516dbd
                 movemap.balls_label_rechar(figure.pokes)
                 deck(len(figure.pokes))
                 break
@@ -401,11 +281,7 @@
                           [" < I'm a trader.",
                            " < Here you can trade one of your Poketes for \
 another players' one."],
-<<<<<<< HEAD
                           "swap_poke")
-=======
-                          "swap_poke", ())
->>>>>>> 72516dbd
         # adding
         self.dor_back1.add(self, int(self.width / 2), 8)
         self.dor_back2.add(self, int(self.width / 2) + 1, 8)
@@ -578,11 +454,7 @@
         """Updates/sets some vars"""
         for name in ["atc", "defense", "initiative"]:
             setattr(self, name, self.lvl() + self.inf[name]
-<<<<<<< HEAD
-                                + (2 if self.shiny else 0))
-=======
                     + (2 if self.shiny else 0))
->>>>>>> 72516dbd
         i = [Attack(atc)
              for atc in self.attacks
              if self.lvl() >= p_data.attacks[atc]["min_lvl"]]
@@ -613,11 +485,7 @@
         for i, atc in enumerate(self.attac_obs):
             self.atc_labels[i].rechar(f"{i + 1}: ")
             self.atc_labels[i] += se.Text(atc.name, esccode=atc.type.color)\
-<<<<<<< HEAD
-                                + se.Text(f"-{atc.ap}")
-=======
                 + se.Text(f"-{atc.ap}")
->>>>>>> 72516dbd
 
     def lvl(self):
         """Returns level"""
@@ -1018,11 +886,7 @@
         for i, poke in enumerate(pokes):
             self.add(poke, figure, self.map,
                      1 if i % 2 == 0
-<<<<<<< HEAD
-                        else round(self.map.width / 2) + 1, j * 5 + 1)
-=======
                      else round(self.map.width / 2) + 1, j * 5 + 1)
->>>>>>> 72516dbd
             if i % 2 == 0 and init:
                 se.Square("-", self.map.width - 2, 1).add(self.map, 1,
                                                           j * 5 + 5)
@@ -1043,11 +907,7 @@
                                         self.index.index % 2,
                                         [i for i in range(len(pokes))
                                             if i % 2 ==
-<<<<<<< HEAD
-                                                self.index.index % 2][-1]]):
-=======
                                             self.index.index % 2][-1]]):
->>>>>>> 72516dbd
             if _ev == con:
                 if stat:
                     self.index.index += fir
@@ -1111,11 +971,7 @@
                                         poke = figure.pokes[index]
                                         if getattr(types,
                                                    obj.attack_dict['types'][0])\
-<<<<<<< HEAD
-                                                        in poke.types:
-=======
                                                 in poke.types:
->>>>>>> 72516dbd
                                             break
                                         else:
                                             ex_cond = ask_bool(ev, self.map,
@@ -1124,12 +980,7 @@
                                     if not ex_cond:
                                         break
                                     if LearnAttack(poke, self.map)\
-<<<<<<< HEAD
-                                            (ev, p_data, detail,
-                                             obj.attack_name):
-=======
                                             (ev, p_data, obj.attack_name):
->>>>>>> 72516dbd
                                         items = self.rem_item(obj.name, items)
                                         if len(items) == 0:
                                             break
@@ -1168,11 +1019,7 @@
         """Adds all items to the box"""
         items = [getattr(invitems, i) for i in figure.inv if figure.inv[i] > 0]
         self.box.add_c_obs([se.Text(f"{i.pretty_name}s : {figure.inv[i.name]}")
-<<<<<<< HEAD
-                                for i in items])
-=======
                             for i in items])
->>>>>>> 72516dbd
         return items
 
 
@@ -1315,11 +1162,7 @@
                           for j in list(pokes)[1:]])}
         self.obs = [se.Text(f"{i + 1} \
 {p_dict[poke]['name'] if poke in figure.caught_pokes else '???'}",
-<<<<<<< HEAD
-                        state="float")
-=======
                     state="float")
->>>>>>> 72516dbd
                     for i, poke in enumerate(p_dict)]
         self.add_c_obs()
         with self.box.add(self.map, self.map.width - self.box.width, 0):
@@ -1395,11 +1238,7 @@
         "settings": settings.dict(),
         "caught_poketes": list(dict.fromkeys(figure.caught_pokes
                                              + [i.identifier
-<<<<<<< HEAD
-                                                    for i in figure.pokes])),
-=======
                                                 for i in figure.pokes])),
->>>>>>> 72516dbd
         "visited_maps": figure.visited_maps,
         "startup_time": __t,
         # filters doublicates from used_npcs
@@ -1528,17 +1367,10 @@
     def playmap_7():
         """Cave animation"""
         for obj in ob_maps["playmap_7"].inner_walls.obs\
-<<<<<<< HEAD
                    + [i.main_ob for i in ob_maps["playmap_7"].trainers]\
                    + [getattr(ob_maps["playmap_7"], i)
                     for i in p_data.map_data["playmap_7"]["balls"] if
                         "playmap_7." + i not in used_npcs or not save_trainers]:
-=======
-            + ob_maps["playmap_7"].trainers\
-            + [getattr(ob_maps["playmap_7"], i)
-               for i in p_data.map_data["playmap_7"]["balls"] if
-               "playmap_7." + i not in used_npcs or not save_trainers]:
->>>>>>> 72516dbd
             if obj.added and math.sqrt((obj.y - figure.y) ** 2
                                        + (obj.x - figure.x) ** 2) <= 3:
                 obj.rechar(obj.bchar)
@@ -1546,61 +1378,6 @@
                 obj.rechar(" ")
 
 
-<<<<<<< HEAD
-=======
-# NPC functions
-###############
-
-def playmap_17_boy():
-    """Interaction with boy"""
-    npc = ob_maps["playmap_17"].boy_1
-    if "choka" in [i.identifier for i in figure.pokes[:6]]:
-        movemap.text(npc.x, npc.y,
-                     [" < Oh, cool!", " < You have a Choka!",
-                      " < I've never seen one before!",
-                      " < Here you go, 200$"], ev)
-        if ask_bool(ev, movemap,
-                    "Young boy gifted you 200$. Do you want to accept it?"):
-            figure.add_money(200)
-        npc.will = False
-        used_npcs.append(npc.name)
-    else:
-        movemap.text(npc.x, npc.y,
-                     [" < In this region lives the würgos Pokete.",
-                      f" < At level {p_data.pokes['würgos']['evolve_lvl']} \
-it evolves to Choka.",
-                      " < I have never seen one before!"], ev)
-
-
-def playmap_20_trader():
-    """Interaction with trader"""
-    npc = ob_maps["playmap_20"].trader_2
-    movemap.text(npc.x, npc.y,
-                 [" < I've lived in this town for long time and therefore have \
-found some cool Poketes.",
-                  " < Do you want to trade my cool Pokete?"], ev)
-    if ask_bool(ev, movemap, "Do you want to trade a Pokete?"):
-        if (index := deck(6, "Your deck", True)) is None:
-            return
-        figure.add_poke(Poke("ostri", 500), index)
-        used_npcs.append(npc.name)
-        ask_ok(ev, movemap,
-               f"You received: {figure.pokes[index].name.capitalize()} \
-at level {figure.pokes[index].lvl()}.")
-        movemap.text(npc.x, npc.y, [" < Cool, huh?"], ev)
-
-
-def playmap_23_npc_8():
-    """Interaction with npc_8"""
-    npc = ob_maps["playmap_23"].npc_8
-    if ask_bool(ev, movemap,
-                "The man gifted you 100$. Do you want to accept it?"):
-        npc.will = False
-        used_npcs.append(npc.name)
-        figure.add_money(100)
-
-
->>>>>>> 72516dbd
 # main functions
 ################
 
@@ -1652,11 +1429,7 @@
         return
     if do:
         with InfoBox(f"Hostname: {socket.gethostname()}\nWaiting...",
-<<<<<<< HEAD
-                _map=movemap):
-=======
                      _map=movemap):
->>>>>>> 72516dbd
             host = ''
             with socket.socket(socket.AF_INET, socket.SOCK_STREAM) as sock:
                 sock.bind((host, port))
@@ -2189,12 +1962,9 @@
     used_npcs = session_info.get("used_npcs", [])
 
     save_trainers = settings.save_trainers
-<<<<<<< HEAD
 
     if not load_mods:
        settings.load_mods = False
-=======
->>>>>>> 72516dbd
 
     # Loading mods
     if settings.load_mods:
@@ -2236,18 +2006,11 @@
 
     # Definiton of all additionaly needed obs and maps
     #############################################################
-<<<<<<< HEAD
     ev = Event("")
-=======
->>>>>>> 72516dbd
     movemap = Movemap(ob_maps, height - 1, width)
     figure = Figure()
     figure.caught_pokes = session_info.get("caught_poketes", [])
     figure.visited_maps = session_info.get("visited_maps", ["playmap_1"])
-<<<<<<< HEAD
-=======
-    exclamation = se.Object("!")
->>>>>>> 72516dbd
 
     # side fn definitions
     detail = Detail(height - 1, width)
