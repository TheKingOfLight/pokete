#!/usr/bin/env python3
"""This software is licensed under the GPL3
You should have gotten an copy of the GPL3 license anlonside this software
Feel free to contribute what ever you want to this game
New Pokete contributions are especially welcome
For this see the comments in the definations area
You can contribute here: https://github.com/lxgr-linux/pokete
Thanks to MaFeLP for your code review and your great feedback"""

import random
import time
import os
import sys
import threading
import math
import socket
import json
import logging
from pathlib import Path
import scrap_engine as se
import pokete_data as p_data
from pokete_classes import animations
from pokete_classes.color import Color
from pokete_classes.effects import effects
from pokete_classes.ui_elements import StdFrame2, Box, ChooseBox, InfoBox, BetterChooseBox
from pokete_classes.classes import PlayMap, Settings
from pokete_classes.health_bar import HealthBar
from pokete_classes.inv_items import Items, LearnDisc
from pokete_classes.moves import Moves
from pokete_classes.types import Types
from pokete_classes.buy import Buy
from pokete_classes.side_loops import ResizeScreen, LoadingScreen, About, Help
from pokete_classes.attack_actions import AttackActions
from pokete_classes.input import text_input, ask_bool, ask_text, ask_ok
from pokete_classes.mods import ModError, ModInfo, DummyMods
from pokete_classes.movemap import Movemap
from pokete_classes.fightmap import FightMap, FightItems, EvoMap
from pokete_classes.detail import Informer, Detail
from pokete_classes.learnattack import LearnAttack
from pokete_classes.roadmap import RoadMap
<<<<<<< HEAD
from pokete_classes.attack import Attack
from pokete_general_use_fns import liner, sort_vers, std_loop
=======
from pokete_classes.npcs import NPC, Trainer
from pokete_general_use_fns import liner, sort_vers, std_loop, parse_args
>>>>>>> 46798c2e
from release import VERSION, CODENAME, SAVEPATH


__t = time.time()


# Class definition
##################

class Event:
    """Event class to enable dependency injection"""

    def __init__(self, _ev):
        self.ev = _ev

    def get(self):
        """Getter"""
        return self.ev

    def set(self, _ev):
        """setter"""
        self.ev = _ev

    def clear(self):
        """Clears the event"""
        self.ev = ""


class HightGrass(se.Object):
    """Object on the map, that triggers a fight"""

    def action(self, ob):
        """Action triggers the fight"""
        if random.randint(0, 8) == 0:
            fight(Poke("__fallback__", 0)
                  if len([poke for poke in figure.pokes[:6]
                          if poke.hp > 0]) == 0
                  else [poke for poke in figure.pokes[:6] if poke.hp > 0][0],
                  Poke(random.choices(self.arg_proto["pokes"],
                                      weights=[p_data.pokes[i]["rarity"]
                                               for i in
                                               self.arg_proto["pokes"]])[0],
                       random.choices(list(range(self.arg_proto["minlvl"],
                                                 self.arg_proto["maxlvl"])))[0],
                       player=False, shiny=(random.randint(0, 500) == 0)))
            check_walk_back()


class Meadow(se.Text):
    """Daughter of se.Text to better organize Highgrass"""
    esccode = Color.green
    def __init__(self, string, poke_args):
        super().__init__(string, ignore=self.esccode + " " + Color.reset,
                         ob_class=HightGrass, ob_args=poke_args,
                         state="float", esccode=self.esccode)


class Water(Meadow):
    """Same as Meadow, but for Water"""
    esccode = Color.blue


class Poketeball(se.Object):
    """Poketeball that can be picked up on the map"""

    def __init__(self, name):
        self.name = name
        super().__init__(Color.thicc + Color.red + "o" + Color.reset,
                         state="float")

    def action(self, ob):
        """Action triggers the pick up"""
        amount = random.choices([1, 2, 3],
                                weights=[10, 2, 1], k=1)[0]
        item = random.choices(["poketeball", "hyperball", "superball",
                               "healing_potion"],
                              weights=[10, 1.5, 1, 1],
                              k=1)[0]
        figure.give_item(item, amount)
        self.remove()
        movemap.full_show()
        ask_ok(ev, movemap, f"You found {amount if amount > 1 else 'a'} \
{p_data.items[item]['pretty_name']}{'s' if amount > 1 else ''}!")
        used_npcs.append(self.name)


class NPCActions:
    """This class contains all functions callable by NPCs"""

    @staticmethod
    def swap_poke(npc):
        """Swap_poke wrapper"""
        swap_poke()

    @staticmethod
    def heal(npc):
        """Heal wrapper"""
        heal()

    @staticmethod
    def playmap_17_boy(npc):
        """Interaction with boy"""
        if "choka" in [i.identifier for i in figure.pokes[:6]]:
            npc.text([" < Oh, cool!", " < You have a Choka!",
                      " < I've never seen one before!",
                      " < Here you go, 200$"])
            if ask_bool(ev, movemap,
                        "Young boy gifted you 200$. Do you want to accept it?"):
                figure.add_money(200)
            npc.will = False
            used_npcs.append(npc.name)
        else:
            npc.text([" < In this region lives the würgos Pokete.",
                      f" < At level {p_data.pokes['würgos']['evolve_lvl']} \
it evolves to Choka.",
                      " < I have never seen one before!"])

    @staticmethod
    def playmap_20_trader(npc):
        """Interaction with trader"""
        if ask_bool(ev, movemap, "Do you want to trade a Pokete?"):
            if (index := deck(6, "Your deck", True)) is None:
                return
            figure.add_poke(Poke("ostri", 500), index)
            used_npcs.append(npc.name)
            ask_ok(ev, movemap,
                   f"You received: {figure.pokes[index].name.capitalize()} \
at level {figure.pokes[index].lvl()}.")
            movemap.text(npc.x, npc.y, [" < Cool, huh?"], ev)

    @staticmethod
    def playmap_23_npc_8(npc):
        """Interaction with npc_8"""
        if ask_bool(ev, movemap,
                    "The man gifted you 100$. Do you want to accept it?"):
            npc.will = False
            used_npcs.append(npc.name)
            figure.add_money(100)

    @staticmethod
    def playmap_10_old_man(npc):
        """Interaction with ld_man"""
        npc.give("Old man", "hyperball")

    @staticmethod
    def playmap_29_ld_man(npc):
        """Interaction with ld_man"""
        npc.give("The man", "ld_flying")

    @staticmethod
    def playmap_32_npc_12(npc):
        """Interaction with npc_12"""
        npc.give("Old man", "hyperball")

    @staticmethod
    def playmap_36_npc_14(npc):
        """Interaction with npc_14"""
        npc.give("Old woman", "ap_potion")

    @staticmethod
    def playmap_37_npc_15(npc):
        """Interaction with npc_14"""
        npc.give("Bert the bird", "super_potion")


def test1():
    ob_maps["playmap_13"].npc_2.walk_point(figure.x, figure.y)


class CenterInteract(se.Object):
    """Triggers a conversation in the Pokete center"""

    def action(self, ob):
        """Triggers the interaction in the Pokete center"""
        ev.clear()
        movemap.full_show()
        movemap.text(int(movemap.width / 2), 3,
                     [" < Welcome to the Pokete-Center",
                      " < What do you want to do?",
                      " < a: See your full deck\n b: Heal all your Poketes\
\n c: Go"], ev)
        while True:
            if ev.get() == "'a'":
                ev.clear()
                while "__fallback__" in [p.identifier for p in figure.pokes]:
                    figure.pokes.pop([p.identifier for p in
                                      figure.pokes].index("__fallback__"))
                movemap.balls_label_rechar(figure.pokes)
                deck(len(figure.pokes))
                break
            elif ev.get() == "'b'":
                ev.clear()
                heal()
                time.sleep(0.5)
                movemap.text(int(movemap.width / 2), 3, [" < ...",
                                                         " < Your Poketes are \
now healed!"], ev)
                break
            elif ev.get() == "'c'":
                ev.clear()
                break
            std_loop(ev)
            time.sleep(0.05)
        movemap.full_show(init=True)


class ShopInteract(se.Object):
    """Triggers an conversation in the shop"""

    def action(self, ob):
        """Triggers an interaction in the shop"""
        ev.clear()
        movemap.full_show()
        movemap.text(int(movemap.width / 2), 3,
                     [" < Welcome to the Pokete-Shop",
                      " < Wanna buy something?"], ev)
        buy(ev)
        movemap.full_show(init=True)
        movemap.text(int(movemap.width / 2), 3, [" < Have a great day!"], ev)


class CenterMap(PlayMap):
    """Contains all relevant objects for centermap"""

    def __init__(self, _he, _wi):
        super().__init__(_he, _wi, name="centermap",
                         pretty_name="Pokete-Center")
        self.inner = se.Text(""" ________________
 |______________|
 |     |a |     |
 |     ¯ ¯¯     |
 |              |
 |______  ______|
 |_____|  |_____|""", ignore=" ")

        self.interact = CenterInteract("¯", state="float")
        self.dor_back1 = CenterDor(" ", state="float")
        self.dor_back2 = CenterDor(" ", state="float")
        self.trader = NPC("trader",
                          [" < I'm a trader.",
                           " < Here you can trade one of your Poketes for \
another players' one."],
                          "swap_poke")
        # adding
        self.dor_back1.add(self, int(self.width / 2), 8)
        self.dor_back2.add(self, int(self.width / 2) + 1, 8)
        self.inner.add(self, int(self.width / 2) - 8, 1)
        self.interact.add(self, int(self.width / 2), 4)
        self.trader.add(self, int(self.width / 2) - 6, 3)


class ShopMap(PlayMap):
    """Contains all relevant objects for shopmap"""

    def __init__(self, _he, _wi):
        super().__init__(_he, _wi, name="shopmap",
                         pretty_name="Pokete-Shop")
        self.inner = se.Text(""" __________________
 |________________|
 |      |a |      |
 |      ¯ ¯¯      |
 |                |
 |_______  _______|
 |______|  |______|""", ignore=" ")
        self.interact = ShopInteract("¯", state="float")
        self.dor_back1 = CenterDor(" ", state="float")
        self.dor_back2 = CenterDor(" ", state="float")
        # adding
        self.dor_back1.add(self, int(self.width / 2), 8)
        self.dor_back2.add(self, int(self.width / 2) + 1, 8)
        self.inner.add(self, int(self.width / 2) - 9, 1)
        self.interact.add(self, int(self.width / 2), 4)


class CenterDor(se.Object):
    """Dor class for the map to enter centers and shops"""

    def action(self, ob):
        """Trigger"""
        ob.remove()
        i = ob.map.name
        ob.add(ob.oldmap,
               ob.oldmap.dor.x
               if ob.map == centermap
               else ob.oldmap.shopdor.x,
               ob.oldmap.dor.y + 1
               if ob.map == centermap
               else ob.oldmap.shopdor.y + 1)
        ob.oldmap = ob_maps[i]
        game(ob.map)


class Dor(se.Object):
    """Dor class for the map to enter other maps"""

    def action(self, ob):
        """Trigger"""
        ob.remove()
        i = ob.map.name
        ob.add(ob_maps[self.arg_proto["map"]], self.arg_proto["x"],
               self.arg_proto["y"])
        ob.oldmap = ob_maps[i]
        game(ob_maps[self.arg_proto["map"]])


class DorToCenter(Dor):
    """Dor that leads to the Pokete center"""

    def __init__(self):
        super().__init__("#", state="float",
                         arg_proto={"map": "centermap",
                                    "x": int(centermap.width / 2), "y": 7})

    def action(self, ob):
        ob.last_center_map = ob.map
        super().action(ob)


class DorToShop(Dor):
    """Dor that leads to the shop"""

    def __init__(self):
        super().__init__("#", state="float",
                         arg_proto={"map": "shopmap",
                                    "x": int(shopmap.width / 2), "y": 7})


class ChanceDor(Dor):
    """Same as dor but with a chance"""

    def action(self, ob):
        """Trigger"""
        if random.randint(0, self.arg_proto["chance"]) == 0:
            super().action(ob)


class Poke:
    """The Pokete class"""

    def __init__(self, poke, xp, _hp="SKIP", _attacks=None,
                 player=True, shiny=False):
        self.inf = p_data.pokes[poke]
        self.moves = Moves(self)
        # Attributes
        self.enem = None
        self.oldhp = 0
        self.xp = xp
        self.identifier = poke
        self.shiny = shiny
        self.atc = 0
        self.defense = 0
        self.initiative = 0
        self.hp = self.inf["hp"]
        self.name = self.inf["name"]
        self.miss_chance = self.inf["miss_chance"]
        self.lose_xp = self.inf["lose_xp"]
        self.evolve_poke = self.inf["evolve_poke"]
        self.evolve_lvl = self.inf["evolve_lvl"]
        self.types = [getattr(types, i) for i in self.inf["types"]]
        self.type = self.types[0]
        self.attac_obs = []
        self.atc_labels = []
        self.effects = []
        if _attacks is not None:
            assert (len(_attacks) <= 4), f"A Pokete {poke} \
can't have more than 4 attacks!"
            self.attacks = [atc for atc in _attacks
                            if self.lvl() >= p_data.attacks[atc]["min_lvl"]]
        else:
            self.attacks = self.inf["attacks"][:4]
        if self.shiny:
            self.hp += 5
        self.set_player(player)
        # Backup vars
        self.full_hp = self.hp
        self.full_miss_chance = self.miss_chance
        # re-set hp
        if _hp != "SKIP":
            self.hp = _hp
        # Labels
        self.hp_bar = HealthBar(self)
        self.hp_bar.make(self.hp)
        self.desc = se.Text(liner(self.inf["desc"], se.screen_width - 34))
        self.ico = se.Box(4, 11)
        for ico in self.inf["ico"]:
            esccode = (str.join("", [getattr(Color, i) for i in ico["esc"]])
                       if ico["esc"] is not None
                       else "")
            self.ico.add_ob(se.Text(ico["txt"], state="float",
                                    esccode=esccode,
                                    ignore=f'{esccode} {Color.reset}'), 0, 0)
        self.text_hp = se.Text(f"HP:{self.hp}", state="float")
        self.text_lvl = se.Text(f"Lvl:{self.lvl()}", state="float")
        self.text_name = se.Text(self.name,
                                 esccode=Color.underlined + (Color.yellow
                                                             if self.shiny
                                                             else ""),
                                 state="float")
        self.text_xp = se.Text(
            f"XP:{self.xp - (self.lvl() ** 2 - 1)}/\
{((self.lvl() + 1) ** 2 - 1) - (self.lvl() ** 2 - 1)}",
            state="float")
        self.text_type = se.Text(self.type.name.capitalize(),
                                 state="float", esccode=self.type.color)
        self.tril = se.Object("<", state="float")
        self.trir = se.Object(">", state="float")
        self.pball_small = se.Object("o")
        self.set_vars()

    def set_player(self, player):
        """Sets the player attribute when the Pokete changes the owner"""
        self.player = player
        self.affil = "you" if self.player else "enemy"
        self.ext_name = f'{self.name}({self.affil})'

    def set_vars(self):
        """Updates/sets some vars"""
        for name in ["atc", "defense", "initiative"]:
            setattr(self, name, self.lvl() + self.inf[name]
                    + (2 if self.shiny else 0))
        i = [Attack(atc, p_data)
             for atc in self.attacks
             if self.lvl() >= p_data.attacks[atc]["min_lvl"]]
        for old_ob, obj in zip(self.attac_obs, i):
            obj.ap = old_ob.ap
        self.attac_obs = i
        for obj in self.atc_labels:
            fightmap.box.rem_ob(obj)
        self.atc_labels = [se.Text("") for _ in self.attac_obs]
        self.label_rechar()

    def dict(self):
        """Returns a dict with all information about the Pokete"""
        return {"name": self.identifier, "xp": self.xp, "hp": self.hp,
                "ap": [atc.ap for atc in self.attac_obs],
                "effects": [eff.c_name for eff in self.effects],
                "attacks": self.attacks,
                "shiny": self.shiny}

    def set_ap(self, dic):
        """Sets attack aps form a list"""
        for atc, ap in zip(self.attac_obs, dic):
            atc.ap = ap if ap != "SKIP" else atc.ap
        self.label_rechar()

    def label_rechar(self):
        """Rechars the attack labels"""
        for i, atc in enumerate(self.attac_obs):
            self.atc_labels[i].rechar(f"{i + 1}: ")
            self.atc_labels[i] += se.Text(atc.name, esccode=atc.type.color)\
                + se.Text(f"-{atc.ap}")

    def lvl(self):
        """Returns level"""
        return int(math.sqrt(self.xp + 1))

    def attack(self, attac, enem):
        """Attack process"""
        if attac.ap > 0:
            for eff in self.effects:
                eff.remove()
            for eff in self.effects:
                if (i := eff.effect()) == 1:
                    self.label_rechar()
                    return
            if any(type(i) is effects.confusion for i in self.effects):
                self.enem = enem = self
            else:
                self.enem = enem
            enem.oldhp = enem.hp
            self.oldhp = self.hp
            effectivity = (1.3 if enem.type.name in attac.type.effective
                           else 0.5
                           if enem.type.name in attac.type.ineffective
                           else 1)
            n_hp = round((self.atc
                           * attac.factor
                           / (enem.defense if enem.defense >= 1 else 1))
                          * random.choices([0, 0.75, 1, 1.26],
                                           weights=[attac.miss_chance
                                                     + self.miss_chance,
                                                    1, 1, 1],
                                           k=1)[0] * effectivity)
            enem.hp -= max(n_hp, 0)
            enem.hp = max(enem.hp, 0)
            time.sleep(0.4)
            for i in attac.move:
                getattr(self.moves, i)()
            if attac.action is not None:
                getattr(AttackActions(), attac.action)(self, enem)
            attac.ap -= 1
            fightmap.outp.outp(
                f'{self.ext_name} used {attac.name}! \
{self.name + " missed!" if n_hp == 0 and attac.factor != 0 else ""}\n\
{"That was very effective! " if effectivity == 1.3 and n_hp > 0 else ""}\
{"That was not effective! " if effectivity == 0.5 and n_hp > 0 else ""}')
            if enem == self:
                time.sleep(1)
                fightmap.outp.outp(f'{self.ext_name} hurt it self!')
            if n_hp != 0 or attac.factor == 0:
                attac.give_effect(enem)
            for obj in [enem, self] if enem != self else [enem]:
                obj.hp_bar.update(obj.oldhp)
            self.label_rechar()
            fightmap.show()


    def evolve(self):
        """Evolves the Pokete to its evolve_poke"""
        if not self.player:
            return
        new = Poke(self.evolve_poke, self.xp, _attacks=self.attacks)
        self.ico.remove()
        self.ico.add(evomap, round(evomap.width / 2 - 4),
                     round((evomap.height - 8) / 2))
        self.moves.shine()
        evomap.outp.outp("Look!")
        time.sleep(0.5)
        evomap.outp.outp(f"{evomap.outp.text}\n{self.name} is evolving!")
        time.sleep(1)
        for i in range(8):
            for j, k in zip([self.ico, new.ico], [new.ico, self.ico]):
                j.remove()
                k.add(evomap, round(evomap.width / 2 - 4),
                      round((evomap.height - 8) / 2))
                time.sleep(0.7 - i * 0.09999)
                evomap.show()
        self.ico.remove()
        new.ico.add(evomap, round(evomap.width / 2 - 4),
                    round((evomap.height - 8) / 2))
        evomap.show()
        time.sleep(0.01)
        new.moves.shine()
        evomap.outp.outp(f"{self.name} evolved to {new.name}!")
        time.sleep(5)
        figure.pokes[figure.pokes.index(self)] = new
        if new.identifier not in figure.caught_pokes:
            figure.caught_pokes.append(new.identifier)
        del self


class Figure(se.Object):
    """The figure that moves around on the map and represents the player"""

    def __init__(self):
        super().__init__("a", state="solid")
        self.__money = 10
        self.inv = {"poketeballs": 10}
        self.name = ""
        self.pokes = []
        self.caught_pokes = []
        self.visited_maps = []
        self.last_center_map = ob_maps["playmap_1"]
        self.oldmap = ob_maps["playmap_1"]
        self.direction = "t"

    def set_args(self, _si):
        """Processes data from save file"""
        self.name = _si["user"]
        self.last_center_map = ob_maps[_si.get("last_center_map", "playmap_1")]
        self.pokes = [Poke(_si["pokes"][poke]["name"],
                           _si["pokes"][poke]["xp"], _si["pokes"][poke]["hp"],
                           shiny=(False
                                  if "shiny" not in _si["pokes"][poke]
                                  else _si["pokes"][poke]["shiny"]),
                           _attacks=(_si["pokes"][poke]["attacks"]
                                     if "attacks" in _si["pokes"][poke]
                                     else None)
                           )
                      for poke in _si["pokes"]]
        for j, poke in enumerate(self.pokes):
            poke.set_ap(_si["pokes"][str(j)]["ap"])
            if "effects" in _si["pokes"][str(j)]:
                for eff in _si["pokes"][str(j)]["effects"]:
                    poke.effects.append(getattr(effects, eff)(poke))
        try:
            # Looking if figure would be in centermap,
            # so the player may spawn out of the center
            if _si["map"] in ["centermap",
                             "shopmap"]:
                _map = ob_maps[_si["map"]]
                self.add(_map, _map.dor_back1.x, _map.dor_back1.y - 1)
            else:
                if self.add(ob_maps[_si["map"]], _si["x"], _si["y"]) == 1:
                    raise se.CoordinateError(self, ob_maps[_si["map"]],
                                             _si["x"], _si["y"])
        except se.CoordinateError:
            self.add(ob_maps["playmap_1"], 6, 5)
        # Those if statemnets are important to ensure compatibility
        # with older versions
        if "oldmap" in _si:
            self.oldmap = ob_maps[_si["oldmap"]]
        if "inv" in _si:
            self.inv = _si["inv"]
        if "money" in _si:
            self.set_money(_si["money"])
        movemap.name_label.rechar(self.name, esccode=Color.thicc)
        movemap.code_label.rechar(self.map.pretty_name)
        movemap.balls_label_rechar(figure.pokes)
        movemap.add_obs()

    def add_money(self, money):
        """Adds money"""
        self.set_money(self.__money + money)

    def get_money(self):
        """Returns the current money"""
        return self.__money

    def set_money(self, money):
        """Sets the money to a certain value"""
        assert money >= 0, "money has to be positive"
        logging.info("[Figure] Money set to %d$ from %d$",
                     money, self.__money)
        self.__money = money
        for cls in [inv, buy]:
            cls.money_label.rechar(str(self.__money) + "$")
            cls.box.set_ob(cls.money_label,
                           cls.box.width - 2 - len(cls.money_label.text), 0)

    def add_poke(self, poke, idx=None):
        """Adds a Pokete to the players Poketes"""
        poke.set_player(True)
        figure.caught_pokes.append(poke.identifier)
        if idx is None:
            self.pokes.append(poke)
        else:
            self.pokes[idx] = poke

    def give_item(self, item, amount=1):
        """Gives an item to the player"""
        assert amount > 0, "Amounts have to be positive"
        if item not in self.inv:
            self.inv[item] = amount
        else:
            self.inv[item] += amount
        logging.info("[Figure] %d %s(s) given", amount, item)

    def has_item(self, item):
        """Checks if an item is already present"""
        return item in self.inv and self.inv[item] > 0

    def remove_item(self, item, amount=1):
        """Removes a certain amount of an item from the inv"""
        assert amount > 0, "Amounts have to be positive"
        assert item in self.inv, f"Item {item} is not in the inventory"
        assert self.inv[item] - amount >= 0, f"There are not enought {item}s \
in the inventory"
        self.inv[item] -= amount
        logging.info("[Figure] %d %s(s) removed", amount, item)


class Setting(se.Box):
    """The setting label for the menu"""

    def __init__(self, text, setting, options=None):
        if options is None:
            options = {}
        super().__init__(0, 0)
        self.options = options
        self.setting = setting
        self.index = list(options).index(getattr(settings,
                                                 self.setting))
        self.text = se.Text(text + ": ", state="float")
        self.option_text = se.Text(self.options[getattr(settings,
                                                        self.setting)],
                                   state="float")
        self.add_ob(self.text, 0, 0)
        self.add_ob(self.option_text, len(self.text.text), 0)

    def change(self):
        """Change the setting"""
        self.index = self.index + 1 if self.index < len(self.options) - 1 else 0
        setattr(settings, self.setting, list(self.options)[self.index])
        self.option_text.rechar(self.options[getattr(settings, self.setting)])
        logging.info("[Setting] '%s' set to %s",
                     self.setting, getattr(settings, self.setting))


class Debug:
    """Debug class"""

    @classmethod
    def pos(cls):
        """Prints the position"""
        print(figure.x, figure.y, figure.map.name)


class Deck(Informer):
    """Deck to see Poketes in"""

    def __init__(self):
        self.map = se.Map(height - 1, width, " ")
        self.submap = se.Submap(self.map, 0, 0, height=height - 1, width=width)
        self.exit_label = se.Text("1: Exit  ")
        self.move_label = se.Text("2: Move    ")
        self.move_free = se.Text("3: Free")
        self.index = se.Object("*")
        # adding
        self.exit_label.add(self.submap, 0, self.submap.height - 1)
        self.move_label.add(self.submap, 9, self.submap.height - 1)
        self.move_free.add(self.submap, 20, self.submap.height - 1)

    def rem_pokes(self, pokes):
        """Removes all Poketes from the Deck"""
        for poke in pokes:
            self.remove(poke)

    def __call__(self, p_len, label="Your full deck", in_fight=False):
        """Opens the deck"""
        ev.clear()
        pokes = figure.pokes[:p_len]
        ret_action = None
        self.map.resize(5 * int((len(pokes) + 1) / 2) + 2, width,
                        self.map.background)
        # decksubmap.resize(height-1, width)
        se.Text(label, esccode=Color.thicc).add(self.map, 2, 0)
        se.Square("|", 1, self.map.height - 2).add(self.map,
                                                   round(self.map.width / 2),
                                                   1)
        StdFrame2(self.map.height - 1, self.map.width).add(self.map, 0, 0)
        self.move_label.rechar("2: Move    ")
        indici = []
        self.add_all(pokes, True)
        self.index.index = 0
        if len(pokes) > 0:
            self.index.add(self.map,
                           pokes[self.index.index].text_name.x
                            + len(pokes[self.index.index].text_name.text)
                            + 1,
                           pokes[self.index.index].text_name.y)
        self.submap.full_show(init=True)
        while True:
            if ev.get() in ["'1'", "Key.esc", "'q'"]:
                ev.clear()
                self.rem_pokes(pokes)
                while len(self.map.obs) > 0:
                    self.map.obs[0].remove()
                self.submap.set(0, 0)
                if ret_action is not None:
                    abb_funcs[ret_action](pokes[self.index.index])
                return None
            elif ev.get() == "'2'":
                ev.clear()
                if len(pokes) == 0:
                    continue
                if not indici:
                    indici.append(self.index.index)
                    self.move_label.rechar("2: Move to ")
                else:
                    indici.append(self.index.index)
                    figure.pokes[indici[0]], figure.pokes[indici[1]] = \
                        pokes[indici[1]], pokes[indici[0]]
                    pokes = figure.pokes[:p_len]
                    indici = []
                    self.rem_pokes(pokes)
                    self.index.set(0, self.map.height - 1)
                    self.add_all(pokes)
                    self.index.set(
                        pokes[self.index.index].text_name.x
                         + len(pokes[self.index.index].text_name.text) + 1,
                        pokes[self.index.index].text_name.y)
                    self.move_label.rechar("2: Move    ")
                    self.submap.full_show()
            elif ev.get() == "'3'":
                ev.clear()
                if ask_bool(ev, self.submap,
                            f"Do you really want to free \
{figure.pokes[self.index.index].name}?"):
                    self.rem_pokes(pokes)
                    figure.pokes[self.index.index] = Poke("__fallback__", 10, 0)
                    pokes = figure.pokes[:len(pokes)]
                    self.add_all(pokes)
                    self.index.set(
                        pokes[self.index.index].text_name.x
                         + len(pokes[self.index.index].text_name.text)
                         + 1,
                        pokes[self.index.index].text_name.y)
                    movemap.balls_label_rechar(figure.pokes)
            elif ev.get() in ["'w'", "'a'", "'s'", "'d'"]:
                self.control(pokes, ev.get())
                ev.clear()
            elif ev.get() == "Key.enter":
                ev.clear()
                if len(pokes) == 0:
                    continue
                if in_fight:
                    if pokes[self.index.index].hp > 0:
                        self.rem_pokes(pokes)
                        while len(self.map.obs) > 0:
                            self.map.obs[0].remove()
                        self.submap.set(0, 0)
                        return self.index.index
                else:
                    self.rem_pokes(pokes)
                    ret_action = detail(ev, pokes[self.index.index])
                    self.add_all(pokes)
                    if ret_action is not None:
                        ev.set("'q'")
                        continue
                    self.submap.full_show(init=True)
            std_loop(ev)
            if len(pokes) > 0 and\
                    self.index.y - self.submap.y + 6 > self.submap.height:
                self.submap.set(self.submap.x, self.submap.y + 1)
            elif len(pokes) > 0 and self.index.y - 1 < self.submap.y:
                self.submap.set(self.submap.x, self.submap.y - 1)
            time.sleep(0.05)
            self.submap.full_show()

    def add_all(self, pokes, init=False):
        """Adds all Poketes to the deck"""
        j = 0
        for i, poke in enumerate(pokes):
            self.add(poke, figure, self.map,
                     1 if i % 2 == 0
                     else round(self.map.width / 2) + 1, j * 5 + 1)
            if i % 2 == 0 and init:
                se.Square("-", self.map.width - 2, 1).add(self.map, 1,
                                                          j * 5 + 5)
            if i % 2 == 1:
                j += 1

    def control(self, pokes, _ev):
        """Processes inputs"""
        if len(pokes) <= 1:
            return
        for con, stat, fir, sec in zip(["'a'", "'d'", "'s'", "'w'"],
                                       [self.index.index != 0,
                                        self.index.index != len(pokes) - 1,
                                        self.index.index + 2 < len(pokes),
                                        self.index.index - 2 >= 0],
                                       [-1, 1, 2, -2],
                                       [len(pokes) - 1, 0,
                                        self.index.index % 2,
                                        [i for i in range(len(pokes))
                                            if i % 2 ==
                                            self.index.index % 2][-1]]):
            if _ev == con:
                if stat:
                    self.index.index += fir
                else:
                    self.index.index = sec
                break
        self.index.set(pokes[self.index.index].text_name.x
                        + len(pokes[self.index.index].text_name.text) + 1,
                       pokes[self.index.index].text_name.y)


class Inv:
    """Inventory to see and manage items in"""

    def __init__(self, _map):
        self.map = _map
        self.box = ChooseBox(_map.height - 3, 35, "Inventory", "R:remove")
        self.box2 = Box(7, 21)
        self.money_label = se.Text(f"{figure.get_money()}$")
        self.desc_label = se.Text(" ")
        # adding
        self.box.add_ob(self.money_label,
                        self.box.width - 2 - len(self.money_label.text), 0)
        self.box2.add_ob(self.desc_label, 1, 1)

    def __call__(self):
        """Opens the inventory"""
        ev.clear()
        items = self.add()
        with self.box.add(self.map, self.map.width - 35, 0):
            while True:
                if ev.get() in ["'s'", "'w'"]:
                    self.box.input(ev.get())
                    ev.clear()
                elif ev.get() in ["'4'", "Key.esc", "'q'"]:
                    break
                elif ev.get() == "Key.enter":
                    obj = items[self.box.index.index]
                    self.box2.name_label.rechar(obj.pretty_name)
                    self.desc_label.rechar(liner(obj.desc, 19))
                    self.box2.add(self.map, self.box.x - 19, 3)
                    ev.clear()
                    while True:
                        if ev.get() == "exit":
                            raise KeyboardInterrupt
                        elif ev.get() in ["Key.enter", "Key.esc", "'q'"]:
                            ev.clear()
                            self.box2.remove()
                            if type(obj) is LearnDisc:
                                if ask_bool(ev, self.map,
                                            f"Do you want to teach '\
{obj.attack_dict['name']}'?"):
                                    ex_cond = True
                                    while ex_cond:
                                        index = deck(6, label="Your deck",
                                                     in_fight=True)
                                        if index is None:
                                            ex_cond = False
                                            self.map.show(init=True)
                                            break
                                        poke = figure.pokes[index]
                                        if getattr(types,
                                                   obj.attack_dict['types'][0])\
                                                in poke.types:
                                            break
                                        else:
                                            ex_cond = ask_bool(ev, self.map,
                                                               f"You cant't \
teach '{obj.attack_dict['name']}' to '{poke.name}'! \nDo you want to continue?")
                                    if not ex_cond:
                                        break
                                    if LearnAttack(poke, self.map)\
                                            (ev, p_data, obj.attack_name):
                                        items = self.rem_item(obj.name, items)
                                        if len(items) == 0:
                                            break
                                    ev.clear()
                            break
                        time.sleep(0.05)
                        self.map.show()
                elif ev.get() == "'r'":
                    if ask_bool(ev, self.map,
                                f"Do you really want to throw \
{items[self.box.index.index].pretty_name} away?"):
                        items = self.rem_item(items[self.box.index.index].name,
                                              items)
                        if len(items) == 0:
                            break
                    ev.clear()
                std_loop(ev)
                time.sleep(0.05)
                self.map.show()
        self.box.remove_c_obs()

    def rem_item(self, name, items):
        """Removes an item to the inv"""
        figure.remove_item(name)
        for obj in self.box.c_obs:
            obj.remove()
        self.box.remove_c_obs()
        items = self.add()
        if not items:
            return items
        if self.box.index.index >= len(items):
            self.box.set_index(len(items) - 1)
        return items

    def add(self):
        """Adds all items to the box"""
        items = [getattr(invitems, i) for i in figure.inv if figure.inv[i] > 0]
        self.box.add_c_obs([se.Text(f"{i.pretty_name}s : {figure.inv[i.name]}")
                            for i in items])
        return items


class Menu:
    """Menu to manage settings and other stuff in"""

    def __init__(self, _map):
        self.map = _map
        self.box = ChooseBox(_map.height - 3, 35, "Menu")
        self.playername_label = se.Text("Playername: ", state="float")
        self.mods_label = se.Text("Mods", state="float")
        self.about_label = se.Text("About", state="float")
        self.save_label = se.Text("Save", state="float")
        self.exit_label = se.Text("Exit", state="float")
        self.realname_label = se.Text(session_info["user"], state="float")
        self.box.add_c_obs([self.playername_label,
                            Setting("Autosave", "autosave",
                                    {True: "On", False: "Off"}),
                            Setting("Animations", "animations",
                                    {True: "On", False: "Off"}),
                            Setting("Save trainers", "save_trainers",
                                    {True: "On", False: "Off"}),
                            Setting("Load mods", "load_mods",
                                    {True: "On", False: "Off"}),
                            self.mods_label,
                            self.about_label, self.save_label,
                            self.exit_label])
        # adding
        self.box.add_ob(self.realname_label,
                        self.playername_label.rx
                        + len(self.playername_label.text),
                        self.playername_label.ry)

    def __call__(self):
        """Opens the menu"""
        ev.clear()
        self.realname_label.rechar(figure.name)
        with self.box.add(self.map, self.map.width - self.box.width, 0):
            while True:
                if ev.get() == "Key.enter":
                    # Fuck python for not having case statements
                    if (i := self.box.c_obs[self.box.index.index]) ==\
                            self.playername_label:
                        figure.name = text_input(self.realname_label,
                                                 self.map,
                                                 figure.name, ev, 18, 17)
                        self.map.name_label_rechar(figure.name)
                    elif i == self.mods_label:
                        ModInfo(movemap, settings, mods.mod_info)(ev)
                    elif i == self.save_label:
                        # When will python3.10 come out?
                        with InfoBox("Saving....", info="", _map=self.map):
                            # Shows a box displaying "Saving...." while saving
                            save()
                            time.sleep(1.5)
                    elif i == self.exit_label:
                        save()
                        exiter()
                    elif i == self.about_label:
                        about(ev)
                    else:
                        i.change()
                    ev.clear()
                elif ev.get() in ["'s'", "'w'"]:
                    self.box.input(ev.get())
                    ev.clear()
                elif ev.get() in ["'e'", "Key.esc", "'q'"]:
                    ev.clear()
                    break
                std_loop(ev)
                time.sleep(0.05)
                self.map.show()


class Dex:
    """The Pokete dex that shows stats about all Poketes ever caught"""

    def __init__(self, _map):
        self.box = ChooseBox(_map.height - 3, 35, "Poketedex")
        self.detail_box = Box(16, 35)
        self.map = _map
        self.idx = 0
        self.obs = []
        self.detail_info = se.Text("", state="float")
        self.detail_desc = se.Text("", state="float")
        self.detail_box.add_ob(self.detail_info, 16, 1)
        self.detail_box.add_ob(self.detail_desc, 3, 7)

    def add_c_obs(self):
        """Adds c_obs to box"""
        self.box.add_c_obs(self.obs[self.idx * (self.box.height - 2):
                                    (self.idx + 1) * (self.box.height - 2)])

    def rem_c_obs(self):
        """Removes c_obs to box"""
        for c_ob in self.box.c_obs:
            c_ob.remove()
        self.box.remove_c_obs()

    def detail(self, poke):
        """Shows details about the Pokete"""
        ev.clear()

        poke = Poke(poke, 0)
        desc_text = liner(poke.desc.text.replace("\n", " ") +
                          (f"""\n\n Evolves to {
                              p_data.pokes[poke.evolve_poke]['name'] if
                              poke.evolve_poke in
                              figure.caught_pokes else '???'
                                                }."""
                           if poke.evolve_lvl != 0 else ""), 29)
        self.detail_box.resize(9 + len(desc_text.split("\n")), 35)
        self.detail_box.name_label.rechar(poke.name)
        self.detail_box.add_ob(poke.ico, 3, 2)
        self.detail_desc.rechar(desc_text)
        self.detail_info.rechar("Type: ")
        self.detail_info += se.Text(poke.type.name.capitalize(),
                                    esccode=poke.type.color) + se.Text((f"""
HP: {poke.hp}
Attack: {poke.atc}
Defense: {poke.defense}
Initiative: {poke.initiative}"""))
        with self.detail_box.center_add(self.map):
            while True:
                if ev.get() in ["'e'", "Key.esc", "'q'"]:
                    ev.clear()
                    break
                std_loop(ev)
                time.sleep(0.05)
                self.map.show()
        self.detail_box.rem_ob(poke.ico)

    def __call__(self, pokes):
        """Opens the dex"""
        ev.clear()
        self.idx = 0

        p_dict = {i[1]: i[-1] for i in
                  sorted([(pokes[j]["types"][0], j, pokes[j])
                          for j in list(pokes)[1:]])}
        self.obs = [se.Text(f"{i + 1} \
{p_dict[poke]['name'] if poke in figure.caught_pokes else '???'}",
                    state="float")
                    for i, poke in enumerate(p_dict)]
        self.add_c_obs()
        with self.box.add(self.map, self.map.width - self.box.width, 0):
            while True:
                for event, idx, n_idx, add, idx_2 in zip(
                                ["'s'", "'w'"],
                                [len(self.box.c_obs) - 1, 0],
                                [0, self.box.height - 3], [1, -1], [-1, 0]):
                    if ev.get() == event and self.box.index.index == idx:
                        if self.box.c_obs[self.box.index.index]\
                                    != self.obs[idx_2]:
                            self.rem_c_obs()
                            self.idx += add
                            self.add_c_obs()
                            self.box.set_index(n_idx)
                        ev.clear()
                if ev.get() == "Key.enter":
                    if "???" not in self.box.c_obs[self.box.index.index].text:
                        self.detail(list(p_dict)[self.idx
                                                 * (self.box.height - 2)
                                                 + self.box.index.index])
                    ev.clear()
                elif ev.get() in ["'s'", "'w'"]:
                    self.box.input(ev.get())
                    ev.clear()
                elif ev.get() in ["'e'", "Key.esc", "'q'"]:
                    ev.clear()
                    break
                std_loop(ev)
                time.sleep(0.05)
                self.map.show()
            self.rem_c_obs()


# General use functions
#######################

def check_walk_back(self=None):
    """Check whether the figure has to be walked back to the last Poketecenter
       or not"""
    if all(i.hp <= 0 for i in figure.pokes[:6]):
        amount = round(figure.get_money() / 3)
        figure.add_money(-amount)
        heal()
        ask_ok(ev, movemap, f"""All your Poketes have died and you ran
back to the last Pokecenter you visited, to heal them!
On the way there {amount}$ fell out of your pocket!""")
        figure.remove()
        figure.map = figure.last_center_map
        DorToCenter().action(figure)

def heal():
    """Heals all poketes"""
    for poke in figure.pokes:
        poke.hp = poke.full_hp
        poke.effects = []
        poke.miss_chance = poke.full_miss_chance
        poke.text_hp.rechar(f"HP:{poke.hp}")
        poke.set_vars()
        poke.hp_bar.make(poke.hp)
        for atc in poke.attac_obs:
            atc.ap = atc.max_ap
        poke.label_rechar()
        movemap.balls_label_rechar(figure.pokes)


def autosave():
    """Autosaves the game every 5 mins"""
    while True:
        time.sleep(300)
        if settings.autosave:
            save()


def save():
    """Saves all relevant data to savefile"""
    _si = {
        "user": figure.name,
        "ver": VERSION,
        "map": figure.map.name,
        "oldmap": figure.oldmap.name,
        "last_center_map": figure.last_center_map.name,
        "x": figure.x,
        "y": figure.y,
        "pokes": {i: poke.dict() for i, poke in enumerate(figure.pokes)},
        "inv": figure.inv,
        "money": figure.get_money(),
        "settings": settings.dict(),
        "caught_poketes": list(dict.fromkeys(figure.caught_pokes
                                             + [i.identifier
                                                for i in figure.pokes])),
        "visited_maps": figure.visited_maps,
        "startup_time": __t,
        # filters doublicates from used_npcs
        "used_npcs": list(dict.fromkeys(used_npcs))
    }
    with open(HOME + SAVEPATH + "/pokete.json", "w+") as file:
        # writes the data to the save file in a nice format
        json.dump(_si, file, indent=4)


def read_save():
    """Reads form savefile"""
    Path(HOME + SAVEPATH).mkdir(parents=True, exist_ok=True)
    # Default test session_info
    _si = {
        "user": "DEFAULT",
        "ver": VERSION,
        "map": "intromap",
        "oldmap": "playmap_1",
        "last_center_map": "playmap_1",
        "x": 4,
        "y": 5,
        "pokes": {
            "0": {"name": "steini", "xp": 50, "hp": "SKIP",
                  "ap": ["SKIP", "SKIP"]}
        },
        "inv": {"poketeball": 15, "healing_potion": 1},
        "settings": {},
        "figure.caught_pokes": ["steini"],
        "visited_maps": ["playmap_1"],
        "startup_time": 0,
        "used_npcs": []
    }

    if (not os.path.exists(HOME + SAVEPATH + "/pokete.json")
        and os.path.exists(HOME + SAVEPATH + "/pokete.py")):
        l_dict = {}
        with open(HOME + SAVEPATH + "/pokete.py", "r") as _file:
            exec(_file.read(), {"session_info": _si}, l_dict)
        _si = json.loads(json.dumps(l_dict["session_info"]))
    elif os.path.exists(HOME + SAVEPATH + "/pokete.json"):
        with open(HOME + SAVEPATH + "/pokete.json") as _file:
            _si = json.load(_file)
    return _si


def on_press(key):
    """Sets the ev variable"""
    ev.set(str(key))


def reset_terminal():
    """Resets the terminals state"""
    if sys.platform == "linux":
        termios.tcsetattr(fd, termios.TCSADRAIN, old_settings)


def exiter():
    """Exit function"""
    reset_terminal()
    sys.exit()


# Functions needed for movemap
##############################

def codes(string):
    """Cheats"""
    for i in string:
        if i == "w":
            save()
        elif i == "!":
            exec(string[string.index("!") + 2:])
            return
        elif i == "e":
            try:
                exec(string[string.index("e") + 2:])
            except Exception as exc:
                print(exc)
            return
        elif i == "q":
            exiter()


# Playmap extra action functions
# Those are adding additional actions to playmaps
#################################################

class ExtraActions:
    """Extra actions class to keep track of extra actions"""

    @staticmethod
    def water(obs):
        """Water animation"""
        if settings.animations:
            for obj in obs:
                if random.randint(0, 9) == 0:
                    if " " not in obj.char:
                        obj.rechar([i for i in
                                    [Color.lightblue + "~" + Color.reset,
                                     Color.blue + "~" + Color.reset]
                                    if i != obj.char][0])
                        if obj.x == figure.x and obj.y == figure.y:
                            figure.redraw()

    @staticmethod
    def playmap_4():
        """Water animation"""
        ExtraActions.water(ob_maps["playmap_4"].lake_1.obs)

    @staticmethod
    def playmap_11():
        """Water animation"""
        ExtraActions.water(ob_maps["playmap_11"].lake_1.obs)

    @staticmethod
    def playmap_18():
        """Water animation"""
        ExtraActions.water(ob_maps["playmap_18"].lake_1.obs)

    @staticmethod
    def playmap_21():
        """Water animation"""
        ExtraActions.water(ob_maps["playmap_21"].lake_1.obs)

    @staticmethod
    def playmap_7():
        """Cave animation"""
        for obj in ob_maps["playmap_7"].inner_walls.obs\
                   + [i.main_ob for i in ob_maps["playmap_7"].trainers]\
                   + [getattr(ob_maps["playmap_7"], i)
                    for i in p_data.map_data["playmap_7"]["balls"] if
                        "playmap_7." + i not in used_npcs or not save_trainers]:
            if obj.added and math.sqrt((obj.y - figure.y) ** 2
                                       + (obj.x - figure.x) ** 2) <= 3:
                obj.rechar(obj.bchar)
            else:
                obj.rechar(" ")


# main functions
################

def test():
    """test/demo for BetterChooseBox, until BetterChooseBox is actively used
       this will remain"""
    with BetterChooseBox(3, [se.Text(i, state="float") for i in ["Hallo",
        "Welt", "Wie", "Gehts", "Dir", "So", "Du"]],
        "Test", _map=movemap) as a:
        while True:
            if ev.get() in ["'w'", "'s'", "'a'", "'d'"]:
                a.input(ev.get())
                ev.clear()
            elif ev.get() in ["'q'", "Key.esc"]:
                ev.clear()
                break
            elif ev.get() == "'t'":
                ev.clear()
                a.remove()
                a.set_items(3, [se.Text(i, state="float") for i in ["test",
                    "test", "123", "fuckthesystem"]])
                a.center_add(a.map)
            std_loop(ev)
            time.sleep(0.05)
            a.map.show()


def teleport(poke):
    """Teleports the player to another towns pokecenter"""
    if (obj := roadmap(ev, movemap, choose=True)) is None:
        return
    else:
        if settings.animations:
            animations.transition(movemap, poke)
        cen_d = p_data.map_data[obj.name]["hard_obs"]["pokecenter"]
        Dor("", state="float", arg_proto={"map": obj.name,
                                          "x": cen_d["x"] + 5,
                                          "y": cen_d["y"] + 6}).action(figure)


def swap_poke():
    """Trading with other players in the local network"""
    if not ask_bool(ev, movemap, "Do you want to trade with another trainer?"):
        return
    port = 65432
    save()
    do = ask_bool(ev, movemap, "Do you want to be the host?")
    if (index := deck(6, "Your deck", True)) is None:
        return
    if do:
        with InfoBox(f"Hostname: {socket.gethostname()}\nWaiting...",
                     _map=movemap):
            host = ''
            with socket.socket(socket.AF_INET, socket.SOCK_STREAM) as sock:
                sock.bind((host, port))
                sock.listen()
                conn = sock.accept()[0]
                with conn:
                    while True:
                        data = conn.recv(1024)
                        if not data:
                            break
                        decode_data = json.loads(data.decode())
                        conn.sendall(
                                str.encode(
                                    json.dumps(
                                        {"mods": mods.mod_info,
                                         "name": figure.name,
                                         "poke": figure.pokes[index].dict()})))
    else:
        host = ""
        while host == "":
            host = ask_text(ev, movemap, "Please type in the hosts hostname",
                            "Host:", "", "Hostname", 30)
            if host in ["localhost", "127.0.0.1", socket.gethostname()]:
                ask_ok(ev, movemap,
                       "You're not allowed trade with your self!\nYou fool!")
                host = ""
        with socket.socket(socket.AF_INET, socket.SOCK_STREAM) as sock:
            try:
                sock.connect((host, port))
            except Exception as err:
                ask_ok(ev, movemap, str(err))
                return
            sock.sendall(
                    str.encode(
                        json.dumps({"mods": mods.mod_info,
                                    "name": figure.name,
                                    "poke": figure.pokes[index].dict()})))
            data = sock.recv(1024)
            decode_data = json.loads(data.decode())
    if "mods" not in decode_data and mods.mod_info == {}:
        pass
    else:
        mod_info = {} if "mods" not in decode_data else decode_data["mods"]
        ask_ok(ev, movemap, f"""Conflicting mod versions!
Your mods: {', '.join(i + '-' + mods.mod_info[i] for i in mods.mod_info)}
Your partners mods: {', '.join(i + '-' + mod_info[i] for i in mod_info)}""")
        return
    figure.add_poke(Poke(decode_data["poke"]["name"],
                         decode_data["poke"]["xp"],
                         decode_data["poke"]["hp"]), index)
    figure.pokes[index].set_ap(decode_data["poke"]["ap"])
    save()  # to avoid duping
    ask_ok(ev, movemap,
           f"You received: {figure.pokes[index].name.capitalize()} at level \
{figure.pokes[index].lvl()} from {decode_data['name']}.")


def fight(player, enemy, info=None):
    """Wrapper for fightmap.fight"""
    if info is None:
        info = {"type": "wild", "player": " "}
    return fightmap.fight(player, enemy, figure, settings, invitems,
                          fightitems, deck, p_data, ev, info)

def game(_map):
    """Game function"""
    global width, height
    ev.clear()
    print("\033]0;Pokete - " + _map.pretty_name + "\a", end="")
    if _map.name not in figure.visited_maps:
        figure.visited_maps.append(_map.name)
    movemap.code_label.rechar(figure.map.pretty_name)
    movemap.set(0, 0)
    movemap.bmap = _map
    movemap.full_show()
    inp_dict = {"'1'": [deck, (6, "Your deck")],
                "'3'": [roadmap, (ev, movemap)],
                "'4'": [inv, ()],
                "'5'": [pokete_dex, (p_data.pokes,)],
                "'e'": [menu, ()],
                "'?'": [help_page, (ev,)]}
    while True:
        # Directions are not beening used yet
        for name, _dir, x, y in zip(["'w'", "'a'", "'s'", "'d'"],
                                    ["t", "l", "b", "r"],
                                    [0, -1, 0, 1], [-1, 0, 1, 0]):
            if ev.get() == name:
                figure.direction = _dir
                figure.set(figure.x + x, figure.y + y)
                ev.clear()
                break
        else:
            if ev.get() in inp_dict:
                inp_dict[ev.get()][0](*inp_dict[ev.get()][1])
                ev.clear()
                movemap.show(init=True)
            elif ev.get() == "'2'":
                ev.clear()
                if ask_bool(ev, movemap, "Do you realy want to exit?"):
                    save()
                    exiter()
            elif ev.get() == "':'":
                ev.clear()
                inp = text_input(movemap.code_label, movemap, ":", ev,
                                 movemap.width,
                                 (movemap.width - 2) * movemap.height - 1)[1:]
                movemap.code_label.outp(figure.map.pretty_name)
                codes(inp)
                ev.clear()
        std_loop(ev)
        _map.extra_actions()
        time.sleep(0.05)
        for statement, x, y in zip([figure.x + 6 > movemap.x + movemap.width,
                                    figure.x < movemap.x + 6,
                                    figure.y + 6 > movemap.y + movemap.height,
                                    figure.y < movemap.y + 6],
                                   [1, -1, 0, 0], [0, 0, 1, -1]):
            if statement:
                movemap.set(movemap.x + x, movemap.y + y)
        # checking for resizing
        width, height = os.get_terminal_size()
        if movemap.width != width or movemap.height != height - 1:
            movemap.resize(height - 1, width, " ")
        movemap.full_show()


def intro():
    """Intro to Pokete"""
    movemap.set(0, 0)
    movemap.bmap = ob_maps["intromap"]
    movemap.full_show()
    while figure.name in ["DEFAULT", ""]:
        figure.name = ask_text(ev, movemap,
                               "Welcome to Pokete!\nPlease choose your name!\n",
                               "Name:", "", "Name", 17)
    movemap.name_label_rechar(figure.name)
    movemap.text(4, 3, [" < Hello my child.",
                        " < You're now ten years old.",
                        " < And I think it's now time for you to travel the \
world and be a Pokete-trainer.",
                        " < Therefore I give you this powerfull 'Steini', \
15 'Poketeballs' to catch Poketes and a "
                        "'Healing potion'.",
                        " < You will be the best Pokete-Trainer in Nice town.",
                        " < Now go out and become the best!"], ev)
    game(ob_maps["intromap"])


def parse_obj(_map, name, obj, _dict):
    """Parses an object to an maps attribute and adds it"""
    setattr(_map, name, obj)
    obj.add(_map, _dict["x"], _dict["y"])


def gen_obs():
    """Genrates all objests on the maps"""
    map_data = p_data.map_data
    npcs = p_data.npcs
    trainers = p_data.trainers

    # adding all trainer to map
    for i in trainers:
        _map = ob_maps[i]
        for j in trainers[i]:
            args = j["args"]
            trainer = Trainer(Poke(*j["poke"], player=False),
                              *args[:-2], fight)
            trainer.add(_map, args[-2], args[-1])
            _map.trainers.append(trainer)

    # generating objects from map_data
    for ob_map in map_data:
        _map = ob_maps[ob_map]
        for hard_ob in map_data[ob_map]["hard_obs"]:
            parse_obj(_map, hard_ob,
                      se.Text(map_data[ob_map]["hard_obs"][hard_ob]["txt"],
                              ignore=" "),
                      map_data[ob_map]["hard_obs"][hard_ob])
        for soft_ob in map_data[ob_map]["soft_obs"]:
            parse_obj(_map, soft_ob,
                      Meadow(map_data[ob_map]["soft_obs"][soft_ob]["txt"],
                             _map.poke_args),
                      map_data[ob_map]["soft_obs"][soft_ob])
        for dor in map_data[ob_map]["dors"]:
            parse_obj(_map, dor,
                      Dor(" ", state="float",
                          arg_proto=map_data[ob_map]["dors"][dor]["args"]),
                      map_data[ob_map]["dors"][dor])
        for ball in map_data[ob_map]["balls"]:
            if f'{ob_map}.{ball}' not in used_npcs or not settings.save_trainers:
                parse_obj(_map, ball,
                          Poketeball(f"{ob_map}.{ball}"),
                          map_data[ob_map]["balls"][ball])
    # NPCs
    for npc in npcs:
        parse_obj(ob_maps[npcs[npc]["map"]], npc,
                  NPC(npc, npcs[npc]["texts"], npcs[npc]["fn"]),
                  npcs[npc])


def gen_maps():
    """Genrates all maps"""
    maps = {}
    for ob_map in p_data.maps:
        args = p_data.maps[ob_map]
        args["extra_actions"] = (getattr(ExtraActions, args["extra_actions"],
                                         None)
                                 if args["extra_actions"] is not None
                                 else None)
        maps[ob_map] = PlayMap(name=ob_map, **args)
    return maps


def check_version(sinfo):
    """Checks if version in save file is the same as current version"""
    if "ver" not in sinfo:
        return
    else:
        ver = sinfo["ver"]
    if VERSION != ver and sort_vers([VERSION, ver])[-1] == ver:
        if not ask_bool(ev, loading_screen.map,
                        liner(f"The save file was created \
on version '{ver}', the current version is '{VERSION}', \
such a downgrade may result in data loss! \
Do you want to continue?", int(width * 2 / 3))):
            exiter()


def main():
    """Main function"""
    os.system("")
    recognising = threading.Thread(target=recogniser)
    autosaveing = threading.Thread(target=autosave)
    recognising.daemon = True
    autosaveing.daemon = True
    recognising.start()
    autosaveing.start()
    check_version(session_info)
    if figure.name == "DEFAULT":
        intro()
    game(figure.map)


def map_additions():
    """Applies additions to the maps"""

    # playmap_1
    _map = ob_maps["playmap_1"]
    _map.dor = DorToCenter()
    # adding
    _map.dor.add(_map, 25, 4)

    # cave_1
    _map = ob_maps["cave_1"]
    _map.inner = se.Text("""##########################################
##        ################################
#         ################################
#         ######################        ##
#                    ###########   #######
#         #########  ###########   #######
#         #########  ###########   #######
###################  ###########   #######
##############                     #######
##############                     #######
##############  ##########################
##############  ##########################
########        ##########################
#######  ###    ##########################
#######  ###    ##########################
#######         ##########################
##############  ##########################
##############  ##########################
##############  ##########################
##############  ##########################""", ignore="#",
                         ob_class=HightGrass,
                         ob_args=_map.poke_args,
                         state="float")
    # adding
    _map.inner.add(_map, 0, 0)

    # playmap_3
    _map = ob_maps["playmap_3"]
    _map.dor = DorToCenter()
    _map.shopdor = DorToShop()
    # adding
    _map.dor.add(_map, 25, 6)
    _map.shopdor.add(_map, 61, 6)

    # playmap_4
    _map = ob_maps["playmap_4"]
    _map.dor_playmap_5 = ChanceDor("~", state="float",
                                   arg_proto={"chance": 6,
                                              "map": "playmap_5",
                                              "x": 17, "y": 16})
    _map.lake_1 = Water(
"""~~~~~~~~~~~~~~~~~~~~~~~~~~~~~~~~~~~~~~~~~~~~~~~~~~~~~~~~~~~~
~~~~~~~~~~~~~~~~~~~~~~~~~~~~~~~~~~~~~~~~~~~~~~~~~~~~~~~~ ~~~
~~~~~~~~~~~~~~~~~~~~~~~~~~~~~~~~~~~~~~~~~~~~~~~~~~~~~~~~~~~~
~~~~~~~~~~~~~~~~~~~~~~~~~~~~~~~~~~~~~~~~~~~~~~~~~~~~~~~~~~~~
~~~~~~~~~~~~~~~~~~~~~~~~~~~~~~~~~~~~~~~~~~~~~~~~~~~~~~~~~~~~
~~~~~~~~~~~~~~~~~~~~~~~~~~         ~~~~~~~~~~~~~~~~~~~~~~~~~
~~~~~~~~~~~~~~~~~~~~~~                 ~~~~~~~~~~~~~~~~~~~~~
~~~~~~~~~~~~~~~~~~~~                    ~~~~~~~~~~~~~~~~~~~~
~~~~~~~~~~~~~~                                ~~~~~~~~~~~~~~
~~~~~~~~~                                           ~~~~~~~~
~~~""", _map.w_poke_args)
    # adding
    _map.dor_playmap_5.add(_map, 56, 1)
    _map.lake_1.add(_map, 0, 0)

    # playmap_5
    _map = ob_maps["playmap_5"]
    _map.inner = se.Square(" ", 11, 11, state="float", ob_class=HightGrass,
                           ob_args=_map.poke_args)
    # adding
    _map.inner.add(_map, 26, 1)

    # playmap_7
    _map = ob_maps["playmap_7"]
    _map.inner = se.Text("""##############################
#########        #############
#########        #############
#########        #############
#########        #############
#########               ######
##   ####     ####      ######
#    ####     ####     #######
#             ################
#    ####     ################
#########     ################
#########     ################
#########                   ##
#########     ################
#########     ################
#########     ################
#########             ########
###################   ########
####################  ########
##############################""", ignore="#", ob_class=HightGrass,
                         ob_args=_map.poke_args, state="float")
    for ob in (_map.inner_walls.obs + [i.main_ob for i in _map.trainers] +
               [getattr(_map, i) for i in p_data.map_data["playmap_7"]["balls"]
                if "playmap_7." + i not in used_npcs
                   or not settings.save_trainers]):
        ob.bchar = ob.char
        ob.rechar(" ")
    # adding
    _map.inner.add(_map, 0, 0)

    # playmap_9
    _map = ob_maps["playmap_9"]
    _map.inner = se.Text("""
#########################
#########################
###       #  #         ##
#         ####          #
#                       #
##                      #
#               #########
############ ############
#########################""", ignore="#", ob_class=HightGrass,
                         ob_args=_map.poke_args, state="float")
    # adding
    _map.inner.add(_map, 2, 1)

    # playmap_11
    _map = ob_maps["playmap_11"]
    _map.lake_1 = Water(
"""~~~~~                                                 ~~~~~~
~~~~~~~~~~~~                                 ~~~~~~~~~~~~~~~
~~~~~~~~~~~~~~~~~                       ~~~~~~~~~~~~~~~~~~~~
~~~~~~~~~~~~~~~~~~~                   ~~~~~~~~~~~~~~~~~~~~~~
~~~~~~~~~~~~~~~~~~~~~~~~          ~~~~~~~~~~~~~~~~~~~~~~~~~~
~~~~~~~~~~~~~~~~~~~~~~~~~~~~~~~~~~~~~~~~~~~~~~~~~~~~~~~~~~~~
~~~~~~~~~~~~~~~~~~~~~~~~~~~~~~~~~~~~~~~~~~~~~~~~~~~~~~~~~~~~
~~~~~~~~~~~~~~~~~~~~~~~~~~~~~~~~~~~~~~~~~~~~~~~~~~~~~~~~~~~~""",
_map.w_poke_args)
    # adding
    _map.lake_1.add(_map, 0, 12)

    # playmap_13
    _map = ob_maps["playmap_13"]
    _map.dor = DorToCenter()
    _map.shopdor = DorToShop()
    # adding
    _map.dor.add(_map, 14, 29)
    _map.shopdor.add(_map, 52, 29)

    # playmap_18
    _map = ob_maps["playmap_18"]
    _map.lake_1 = Water("""  ~~
 ~~~~
~~~~~~~
~~~~~~~~
~~~~~~~~
~~~~~~~~
~~~~~~
 ~~~~
 ~~""", _map.w_poke_args)
    # adding
    _map.lake_1.add(_map, 72, 7)

    # playmap_19
    _map = ob_maps["playmap_19"]
    _map.inner = se.Text("""                         ####
                         #  #   ############
                         #  #   #          #
                         #  #   #          #
        ##############   #  #####          #
        ##           #   #                 #
        #            #   #  #####          #
        #            #####  #   #          #
        #                   #   #         ##
        #            #####  #   ############
        ##############   #  #
                         #  #
         #################  ####################
         #                                    ##
     #####                                     #
     #                                         #
     #                        #######          #
     #                        #     #          #
     ######## #################     ######  ####
            # #                          #  #
            # #                          #  #
            # #                          #  #
            # #                          #  #
            # #                          #  #
            # #                   ########  #
            # #                  ##         #
            # #                   ###########
            # #
            # #
            ###""", ignore="#", ob_class=HightGrass,
                         ob_args=_map.poke_args, state="float")
    # adding
    _map.inner.add(_map, 0, 0)

    # playmap_21
    _map = ob_maps["playmap_21"]
    _map.dor_playmap_19 = Dor("_", state="float",
                              arg_proto={"map": "playmap_19",
                                         "x": 26, "y": 1})
    _map.dor = DorToCenter()
    _map.shopdor = DorToShop()
    _map.lake_1 = Water("""       ~~~~~~~~~~~
   ~~~~~~~~~~~~~~~~~~
 ~~~~~~~~~~~~~~~~~~~~~~~
~~~~~~~~~~~~~~~~~~~~~~~~~
~~~~~~~~~~~~~~~~~~~~~~~~~
 ~~~~~~~~~~~~~~~~~~~~~
    ~~~~~~~~~~~~~~
       ~~~~~~~~""", _map.w_poke_args)
    # adding
    _map.dor_playmap_19.add(_map, 5, 26)
    _map.dor.add(_map, 10, 7)
    _map.shopdor.add(_map, 34, 7)
    _map.lake_1.add(_map, 65, 10)

    # playmap_30
    _map = ob_maps["playmap_30"]
    _map.dor = DorToCenter()
    _map.shopdor = DorToShop()
    # adding
    _map.dor.add(_map, 13, 7)
    _map.shopdor.add(_map, 30, 7)


# Actual code execution
#######################
if __name__ == "__main__":
    # deciding on wich input to use
    if sys.platform == "linux":
        import tty
        import termios


        def recogniser():
            """Use another (not on xserver relying) way to read keyboard input,
                to make this shit work in tty or via ssh,
                where no xserver is available"""
            global fd, old_settings

            fd = sys.stdin.fileno()
            old_settings = termios.tcgetattr(fd)
            tty.setraw(fd)
            while True:
                char = sys.stdin.read(1)
                ev.set({ord(char): f"'{char.rstrip()}'", 13: "Key.enter",
                        127: "Key.backspace", 32: "Key.space",
                        27: "Key.esc"}[ord(char)])
                if ord(char) == 3:
                    reset_terminal()
                    ev.set("exit")
    else:
        from pynput.keyboard import Listener


        def recogniser():
            """Gets keyboard input from pynput"""
            while True:
                with Listener(on_press=on_press) as listener:
                    listener.join()

    do_logging, load_mods = parse_args(sys.argv)

    # resizing screen
    tss = ResizeScreen()
    width, height = tss()

    # Home global
    HOME = str(Path.home())

    # loading screen
    loading_screen = LoadingScreen(VERSION, CODENAME)
    loading_screen()

    # logging config
    log_file = f"{HOME}{SAVEPATH}/pokete.log" if do_logging else None
    logging.basicConfig(filename=log_file,
                        encoding='utf-8',
                        format='[%(asctime)s][%(levelname)s]: %(message)s',
                        level=logging.DEBUG if do_logging else logging.ERROR)
    logging.info("=== Startup Pokete %s v%s ===", CODENAME, VERSION)

    # reading save file
    session_info = read_save()

    settings = Settings(**session_info.get("settings", {}))
    used_npcs = session_info.get("used_npcs", [])

    save_trainers = settings.save_trainers

    if not load_mods:
        settings.load_mods = False

    # Loading mods
    if settings.load_mods:
        try:
            import mods
        except ModError as err:
            error_box = InfoBox(str(err), "Mod-loading Error")
            error_box.center_add(loading_screen.map)
            loading_screen.map.show()
            sys.exit(1)

        for mod in mods.mod_obs:
            mod.mod_p_data(p_data)
    else:
        mods = DummyMods()
    logging.info("[General] %d mods are loaded: (%s)",
                 len(mods.mod_obs), ', '.join(mods.mod_names))

    # validating data
    p_data.validate()
    # types
    types = Types(p_data)


    # Definiton of the playmaps
    # Most of the objects are generated from map_data,
    # but can be extended via map_additions()
    ############################################################

    ob_maps = gen_maps()
    # Those two maps cant to sourced out, because `height` and `width`
    # are global variables exclusive to pokete.py
    centermap = CenterMap(height - 1, width)
    shopmap = ShopMap(height - 1, width)
    ob_maps["centermap"] = centermap
    ob_maps["shopmap"] = shopmap
    gen_obs()
    map_additions()

    # Definiton of all additionaly needed obs and maps
    #############################################################
    ev = Event("")
    movemap = Movemap(ob_maps, height - 1, width)
    figure = Figure()
    figure.caught_pokes = session_info.get("caught_poketes", [])
    figure.visited_maps = session_info.get("visited_maps", ["playmap_1"])

    # side fn definitions
    detail = Detail(height - 1, width)
    pokete_dex = Dex(movemap)
    help_page = Help(movemap)
    roadmap = RoadMap(p_data, ob_maps, figure)
    deck = Deck()
    menu = Menu(movemap)
    about = About(VERSION, CODENAME, movemap)
    inv = Inv(movemap)
    invitems = Items(p_data)
    buy = Buy(figure, invitems, movemap)
    # A dict that contains all world action functions for Attacks
    abb_funcs = {"teleport": teleport}

    # objects relevant for fight()
    fightmap = FightMap(height - 1, width)
    fightitems = FightItems(fightmap, movemap, figure, ob_maps)
    evomap = EvoMap(height - 1, width)

    for _i in [NPC, Trainer]:
        _i.set_vars(movemap, figure, ev, invitems, used_npcs, settings,
                    NPCActions, logging, check_walk_back)
    figure.set_args(session_info)

    __t = time.time() - __t
    logging.info("[General] Startup took %fs", __t)

    fd = None
    old_settings = None

    try:
        main()
    except KeyboardInterrupt:
        print("KeyboardInterrupt")<|MERGE_RESOLUTION|>--- conflicted
+++ resolved
@@ -38,13 +38,9 @@
 from pokete_classes.detail import Informer, Detail
 from pokete_classes.learnattack import LearnAttack
 from pokete_classes.roadmap import RoadMap
-<<<<<<< HEAD
 from pokete_classes.attack import Attack
-from pokete_general_use_fns import liner, sort_vers, std_loop
-=======
 from pokete_classes.npcs import NPC, Trainer
 from pokete_general_use_fns import liner, sort_vers, std_loop, parse_args
->>>>>>> 46798c2e
 from release import VERSION, CODENAME, SAVEPATH
 
 
