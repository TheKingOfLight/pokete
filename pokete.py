--- conflicted
+++ resolved
@@ -1898,7 +1898,6 @@
 # main functions
 ################
 
-<<<<<<< HEAD
 def test():
     """test/demo for BetterChooseBox, until BetterChooseBox is actively used
        this will remain"""
@@ -1923,10 +1922,7 @@
             a.map.show()
 
 
-def teleport():
-=======
 def teleport(poke):
->>>>>>> 4c9a63a1
     """Teleports the player to another towns pokecenter"""
     if (obj := roadmap(choose=True)) is None:
         return
