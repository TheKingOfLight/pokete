#!/usr/bin/env python3
"""This software is licensed under the GPL3
You should have gotten an copy of the GPL3 license anlonside this software
Feel free to contribute what ever you want to this game
New Pokete contributions are especially welcome
For this see the comments in the definations area
You can contribute here: https://github.com/lxgr-linux/pokete
Thanks to MaFeLP for your code review and your great feedback"""

import time
import os
import sys
import threading
import math
import socket
import json
import logging
from pathlib import Path
import scrap_engine as se
import pokete_data as p_data
from pokete_classes import animations
from pokete_classes.general import heal
from pokete_classes.poke import Poke, upgrade_by_one_lvl
from pokete_classes.color import Color
from pokete_classes.ui_elements import Box, ChooseBox, InfoBox, BetterChooseBox
from pokete_classes.classes import PlayMap
from pokete_classes.settings import settings, VisSetting
from pokete_classes.inv_items import invitems, LearnDisc
from pokete_classes.types import types
from pokete_classes.providers import ProtoFigure
from pokete_classes.buy import Buy
from pokete_classes.audio import audio
from pokete_classes.side_loops import ResizeScreen, LoadingScreen, About, Help
from pokete_classes.input import text_input, ask_bool, ask_text, ask_ok
from pokete_classes.mods import ModError, ModInfo, DummyMods
from pokete_classes.pokete_care import PoketeCare, DummyFigure
from pokete_classes import deck, detail, game, timer, ob_maps as obmp, \
                           movemap as mvp, fightmap as fm
# import pokete_classes.generic_map_handler as gmh
from pokete_classes.landscape import Meadow, Water, Sand, HighGrass, Poketeball
from pokete_classes.doors import CenterDoor, Door, DoorToCenter, DoorToShop, ChanceDoor
from pokete_classes.learnattack import LearnAttack
from pokete_classes.roadmap import RoadMap
from pokete_classes.npcs import NPC, Trainer
from pokete_classes.notify import notifier
from pokete_classes.achievements import achievements, AchievementOverview
from pokete_classes.event import _ev
from pokete_classes.dex import Dex
from pokete_classes.loops import std_loop
from pokete_classes.periodic_event_manager import PeriodicEventManager
from pokete_general_use_fns import liner, sort_vers, parse_args
from release import VERSION, CODENAME, SAVEPATH


__t = time.time()


# Class definition
##################

class NPCActions:
    """This class contains all functions callable by NPCs
    All this methods follow the same pattern:
        ARGS:
            npc: The NPC the method belongs to"""

    @staticmethod
    def swap_poke(npc):
        """Swap_poke wrapper"""
        swap_poke()

    @staticmethod
    def heal(npc):
        """Heal wrapper"""
        heal(figure)

    @staticmethod
    def playmap_17_boy(npc):
        """Interaction with boy"""
        if "choka" in [i.identifier for i in figure.pokes[:6]]:
            npc.text([" < Oh, cool!", " < You have a Choka!",
                      " < I've never seen one before!",
                      " < Here you go, have $200!"])
            if ask_bool(mvp.movemap,
                        "The young boy gifted you $200. Do you want to accept it?"):
                figure.add_money(200)
            npc.set_used()
        else:
            npc.text([" < In this region lives the Würgos Pokete.",
                      f" < At level {p_data.pokes['würgos']['evolve_lvl']} \
It evolves into Choka.",
                      " < I have never seen one before!"])

    @staticmethod
    def playmap_20_trader(npc):
        """Interaction with trader"""
        if ask_bool(mvp.movemap, "Do you want to trade a Pokete?"):
            if (index := deck.deck(6, "Your deck", True)) is None:
                return
            figure.add_poke(Poke("ostri", 500), index)
            npc.set_used()
            ask_ok(mvp.movemap,
                   f"You received: {figure.pokes[index].name.capitalize()} \
at level {figure.pokes[index].lvl()}.")
            mvp.movemap.text(npc.x, npc.y, [" < Cool, huh?"])

    @staticmethod
    def playmap_50_npc_29(npc):
        """Interaction with npc_28"""
        if pokete_care.poke is None:
            npc.text([" < Here you can leave one of your Poketes for some time \
and we will train it."])
            if ask_bool(mvp.movemap, "Do you want to put a Pokete into the \
Pokete-Care?"):
                if (index := deck.deck(6, "Your deck", True)) is not None:
                    pokete_care.poke = figure.pokes[index]
                    pokete_care.entry = timer.time.time
                    figure.add_poke(Poke("__fallback__", 0), index)
                    npc.text([" < We will take care of it."])
        else:
            add_xp = int((timer.time.time - pokete_care.entry) / 30)
            pokete_care.entry = timer.time.time
            pokete_care.poke.add_xp(add_xp)
            npc.text([" < Oh, you're back.", f" < Your {pokete_care.poke.name} \
gained {add_xp}xp and reached level {pokete_care.poke.lvl()}!"])
            if ask_bool(mvp.movemap, "Do you want it back?"):
                dummy = DummyFigure(pokete_care.poke)
                while dummy.pokes[0].evolve(dummy, mvp.movemap):
                    continue
                figure.add_poke(dummy.pokes[0])
                figure.caught_pokes += dummy.caught_pokes
                npc.text([" < Here you go!", " < Until next time!"])
                pokete_care.poke = None
        npc.text([" < See you!"])

    @staticmethod
    def playmap_23_npc_8(npc):
        """Interaction with npc_8"""
        if ask_bool(mvp.movemap,
                    "The man gifted you $100. Do you want to accept it?"):
            npc.set_used()
            figure.add_money(100)

    @staticmethod
    def playmap_10_old_man(npc):
        """Interaction with ld_man"""
        npc.give("Old man", "hyperball")

    @staticmethod
    def playmap_29_ld_man(npc):
        """Interaction with ld_man"""
        npc.give("The man", "ld_flying")

    @staticmethod
    def playmap_32_npc_12(npc):
        """Interaction with npc_12"""
        npc.give("Old man", "hyperball")

    @staticmethod
    def playmap_36_npc_14(npc):
        """Interaction with npc_14"""
        npc.give("Old woman", "ap_potion")

    @staticmethod
    def playmap_37_npc_15(npc):
        """Interaction with npc_14"""
        npc.give("Bert the bird", "super_potion")

    @staticmethod
    def playmap_39_npc_20(npc):
        """Interaction with npc_20"""
        npc.give("Gerald the farmer", "super_potion")

    @staticmethod
    def playmap_47_npc_26(npc):
        """Interaction with npc_26"""
        npc.give("Poor man", "healing_potion")

    @staticmethod
    def playmap_48_npc_27(npc):
        """Interaction with npc_27"""
        npc.give("Old geezer", "ld_the_old_roots_hit")

    @staticmethod
    def playmap_49_npc_28(npc):
        """Interaction with npc_28"""
        npc.give("Candy man", "treat")

    @staticmethod
    def playmap_42_npc_21(npc):
        """Interaction with npc_21"""
        poke_list = [i for i in figure.pokes[:6]
                     if i.lvl() >= 50 and i.identifier == "mowcow"]
        if len(poke_list) > 0:
            poke = poke_list[0]
            npc.text([" < Oh great!", " < You're my hero!",
                      f" < You brought me a level {poke.lvl()} Mowcow!",
                      " < I'm thanking you!",
                      " < Now I can still serve the best MowCow-Burgers!",
                      " < Can I have it?"])
            if ask_bool(mvp.movemap,
                        "Do you want to give your Mowcow to the cook?"):
                figure.pokes[figure.pokes.index(poke)] = Poke("__fallback__", 0)
                npc.text([" < Here you go, have $1000!"])
                if ask_bool(mvp.movemap,
                            "The cook gifted you $1000. "
                            "Do you want to accept it?"):
                    figure.add_money(1000)
                npc.set_used()
        else:
            npc.text([" < Ohhh man...", " < All of our beef is empty...",
                      " < How are we going to serve the best MowCow-Burgers "
                      "without beef?",
                      " < If only someone here could bring me a fitting "
                      "Mowcow!?",
                      " < But it has to be at least on level 50 to meet our "
                      "high quality standards.",
                      " < I will pay a good price!"])

    @staticmethod
    def playmap_39_npc_25(npc):
        """Interaction with npc_25"""
        if not NPC.get("Leader Sebastian").used:
            npc.text([" < I can't let you go!",
                      " < You first have to defeat our arena leader!"])
            figure.set(figure.x + 1, figure.y)
        else:
            npc.text([" < Have a pleasant day."])

    @staticmethod
    def playmap_43_npc_23(npc):
        """Interaction with npc_23"""
        if ask_bool(mvp.movemap,
                    "Do you also want to have one?"):
            figure.pokes.append(Poke("mowcow", 2000))
            npc.set_used()

    @staticmethod
    def chat(npc):
        """Starts a chat"""
        npc.chat()


class CenterInteract(se.Object):
    """Triggers a conversation in the Pokete center"""

    def action(self, ob):
        """Triggers the interaction in the Pokete center
        ARGS:
            ob: The object triggering this action"""
        _ev.clear()
        mvp.movemap.full_show()
        mvp.movemap.text(int(mvp.movemap.width / 2), 3,
                         [" < Welcome to the Pokete-Center",
                          " < What do you want to do?",
                          " < a: See your full deck\n b: Heal all your Poketes\
\n c: Go"])
        while True:
            if _ev.get() == "'a'":
                _ev.clear()
                while "__fallback__" in [p.identifier for p in figure.pokes]:
                    figure.pokes.pop([p.identifier for p in
                                      figure.pokes].index("__fallback__"))
                mvp.movemap.balls_label_rechar(figure.pokes)
                deck.deck(len(figure.pokes))
                break
            elif _ev.get() == "'b'":
                _ev.clear()
                heal(figure)
                time.sleep(0.5)
                mvp.movemap.text(int(mvp.movemap.width / 2), 3,
                                 [" < ...", " < Your Poketes are now healed!"])
                break
            elif _ev.get() == "'c'":
                _ev.clear()
                break
            std_loop()
        mvp.movemap.full_show(init=True)


class ShopInteract(se.Object):
    """Triggers an conversation in the shop"""

    def action(self, ob):
        """Triggers an interaction in the shop
        ARGS:
            ob: The object triggering this action"""
        _ev.clear()
        mvp.movemap.full_show()
        mvp.movemap.text(int(mvp.movemap.width / 2), 3,
                         [" < Welcome to the Pokete-Shop",
                          " < Wanna buy something?"])
        buy()
        mvp.movemap.full_show(init=True)
        mvp.movemap.text(int(mvp.movemap.width / 2), 3,
                         [" < Have a great day!"])


class CenterMap(PlayMap):
    """Contains all relevant objects for centermap
    ARGS:
        _he: The maps height
        _wi: The maps width"""

    def __init__(self, _he, _wi):
        super().__init__(_he, _wi, name="centermap",
                         pretty_name="Pokete-Center", song="Map.wav")
        self.inner = se.Text(""" ________________
 |______________|
 |     |a |     |
 |     ¯ ¯¯     |
 |              |
 |______  ______|
 |_____|  |_____|""", ignore=" ")

        self.interact = CenterInteract("¯", state="float")
        self.dor_back1 = CenterDoor(" ", state="float")
        self.dor_back2 = CenterDoor(" ", state="float")
        self.trader = NPC("trader",
                          [" < I'm a trader.",
                           " < Here you can trade one of your Poketes for \
one from another trainer."],
                          "swap_poke")
        # adding
        self.dor_back1.add(self, int(self.width / 2), 8)
        self.dor_back2.add(self, int(self.width / 2) + 1, 8)
        self.inner.add(self, int(self.width / 2) - 8, 1)
        self.interact.add(self, int(self.width / 2), 4)
        self.trader.add(self, int(self.width / 2) - 6, 3)


class ShopMap(PlayMap):
    """Contains all relevant objects for shopmap
    ARGS:
        _he: The maps height
        _wi: The maps width """

    def __init__(self, _he, _wi):
        super().__init__(_he, _wi, name="shopmap",
                         pretty_name="Pokete-Shop", song="Map.wav")
        self.inner = se.Text(""" __________________
 |________________|
 |      |a |      |
 |      ¯ ¯¯      |
 |                |
 |_______  _______|
 |______|  |______|""", ignore=" ")
        self.interact = ShopInteract("¯", state="float")
        self.dor_back1 = CenterDoor(" ", state="float")
        self.dor_back2 = CenterDoor(" ", state="float")
        # adding
        self.dor_back1.add(self, int(self.width / 2), 8)
        self.dor_back2.add(self, int(self.width / 2) + 1, 8)
        self.inner.add(self, int(self.width / 2) - 9, 1)
        self.interact.add(self, int(self.width / 2), 4)


class Figure(se.Object, ProtoFigure):
    """The figure that moves around on the map and represents the player
    ARGS:
        _si: session_info dict"""

    def __init__(self, _si):
        r_char = _si.get("represent_char", "a")
        if len(r_char) != 1:
            logging.info(
                "[Figure] '%s' is no valid 'represent_char', resetting", r_char)
            r_char = "a"
        super().__init__(r_char, state="solid")
        ProtoFigure.__init__(
            self,
            [Poke.from_dict(_si["pokes"][poke]) for poke in _si["pokes"]]
        )
        self.__money = _si.get("money", 10)
        self.inv = _si.get("inv", {"poketeballs": 10})
        self.name = _si.get("user", "DEFAULT")
        self.caught_pokes = _si.get("caught_poketes", [])
        self.visited_maps = _si.get("visited_maps", ["playmap_1"])
        self.used_npcs = _si.get("used_npcs", [])
        self.last_center_map = obmp.ob_maps[_si.get("last_center_map",
                                                    "playmap_1")]
        self.oldmap = obmp.ob_maps[_si.get("oldmap", "playmap_1")]
        self.direction = "t"

    def get_attack(self, fightmap, enem):
        """Returns the choosen attack:
        ARGS:
            fightmap: fightmap object
            anem: The enemy Provider"""
        return fightmap.get_figure_attack(self, enem)

    def set_args(self, _si):
        """Processes data from save file
        ARGS:
            _si: session_info dict"""
        try:
            # Looking if figure would be in centermap,
            # so the player may spawn out of the center
            if _si["map"] in ["centermap", "shopmap"]:
                _map = obmp.ob_maps[_si["map"]]
                self.add(_map, _map.dor_back1.x, _map.dor_back1.y - 1)
            else:
                if self.add(obmp.ob_maps[_si["map"]], _si["x"], _si["y"]) == 1:
                    raise se.CoordinateError(self, obmp.ob_maps[_si["map"]],
                                             _si["x"], _si["y"])
        except se.CoordinateError:
            self.add(obmp.ob_maps["playmap_1"], 6, 5)
        mvp.movemap.name_label.rechar(self.name, esccode=Color.thicc)
        mvp.movemap.code_label.rechar(self.map.pretty_name)
        mvp.movemap.balls_label_rechar(self.pokes)
        mvp.movemap.add_obs()

    def add_money(self, money):
        """Adds money
        ARGS:
            money: Amount of money being added"""
        self.set_money(self.__money + money)

    def get_money(self):
        """Getter for __money
        RETURNS:
            The current money"""
        return self.__money

    def set_money(self, money):
        """Sets the money to a certain value
        ARGS:
            money: New value"""
        assert money >= 0, "Money has to be positive."
        logging.info("[Figure] Money set to $%d from $%d",
                     money, self.__money)
        self.__money = money
        for cls in [inv, buy]:
            cls.money_label.rechar("$" + str(self.__money))
            cls.box.set_ob(cls.money_label,
                           cls.box.width - 2 - len(cls.money_label.text), 0)

    def add_poke(self, poke, idx=None):
        """Adds a Pokete to the players Poketes
        ARGS:
            poke: Poke object beeing added
            idx: Index of the Poke"""
        poke.set_player(True)
        self.caught_pokes.append(poke.identifier)
        if idx is None:
            id_list = [i.identifier for i in self.pokes]
            if "__fallback__" in id_list:
                idx = id_list.index("__fallback__")
                self.pokes[idx] = poke
            else:
                self.pokes.append(poke)
        else:
            self.pokes[idx] = poke
        logging.info("[Figure] Added Poke %s", poke.name)

    def give_item(self, item, amount=1):
        """Gives an item to the player"""
        assert amount > 0, "Amounts have to be positive!"
        if item not in self.inv:
            self.inv[item] = amount
        else:
            self.inv[item] += amount
        logging.info("[Figure] %d %s(s) given", amount, item)

    def has_item(self, item):
        """Checks if an item is already present
        ARGS:
            item: Generic item name
        RETURNS:
            If the player has this item"""
        return item in self.inv and self.inv[item] > 0

    def remove_item(self, item, amount=1):
        """Removes a certain amount of an item from the inv
        ARGS:
            item: Generic item name
            amount: Amount of items beeing removed"""
        assert amount > 0, "Amounts have to be positive!"
        assert item in self.inv, f"Item {item} is not in the inventory!"
        assert self.inv[item] - amount >= 0, f"There are not enought {item}s \
in the inventory!"
        self.inv[item] -= amount
        logging.info("[Figure] %d %s(s) removed", amount, item)


class Debug:
    """Debug class"""

    @classmethod
    def pos(cls):
        """Prints the figures' position"""
        print(figure.x, figure.y, figure.map.name)


class Inv:
    """Inventory to see and manage items in
    ARGS:
        _map: se.Map this will be shown on"""

    def __init__(self, _map):
        self.map = _map
        self.box = ChooseBox(_map.height - 3, 35, "Inventory", "R:remove")
        self.box2 = Box(7, 21)
        self.money_label = se.Text(f"${figure.get_money()}")
        self.desc_label = se.Text(" ")
        # adding
        self.box.add_ob(self.money_label,
                        self.box.width - 2 - len(self.money_label.text), 0)
        self.box2.add_ob(self.desc_label, 1, 1)

    def __call__(self):
        """Opens the inventory"""
        _ev.clear()
        items = self.add()
        with self.box.add(self.map, self.map.width - 35, 0):
            while True:
                if _ev.get() in ["'s'", "'w'"]:
                    self.box.input(_ev.get())
                    _ev.clear()
                elif _ev.get() in ["'4'", "Key.esc", "'q'"]:
                    break
                elif _ev.get() == "Key.enter":
                    obj = items[self.box.index.index]
                    self.box2.name_label.rechar(obj.pretty_name)
                    self.desc_label.rechar(liner(obj.desc, 19))
                    self.box2.add(self.map, self.box.x - 19, 3)
                    _ev.clear()
                    while True:
                        if _ev.get() == "exit":
                            raise KeyboardInterrupt
                        elif _ev.get() in ["Key.enter", "Key.esc", "'q'"]:
                            _ev.clear()
                            self.box2.remove()
                            if obj.name == "treat":
                                if ask_bool(self.map,
                                            "Do you want to upgrade one of "
                                            "your Poketes by a level?"):
                                    ex_cond = True
                                    while ex_cond:
                                        index = deck.deck(6, label="Your deck",
                                                          in_fight=True)
                                        if index is None:
                                            ex_cond = False
                                            self.map.show(init=True)
                                            break
                                        poke = figure.pokes[index]
                                        break
                                    if not ex_cond:
                                        break
                                    upgrade_by_one_lvl(poke, figure, self.map)
                                    items = self.rem_item(obj.name, items)
                                    ask_ok(self.map,
                                           f"{poke.name} reached level "
                                           f"{poke.lvl()}!")
                            elif type(obj) is LearnDisc:
                                if ask_bool(self.map, f"Do you want to teach '\
{obj.attack_dict['name']}'?"):
                                    ex_cond = True
                                    while ex_cond:
                                        index = deck.deck(6, label="Your deck",
                                                          in_fight=True)
                                        if index is None:
                                            ex_cond = False
                                            self.map.show(init=True)
                                            break
                                        poke = figure.pokes[index]
                                        if getattr(types,
                                                   obj.attack_dict['types'][0])\
                                                in poke.types:
                                            break
                                        else:
                                            ex_cond = ask_bool(self.map,
                                                               f"You cant't \
teach '{obj.attack_dict['name']}' to '{poke.name}'! \nDo you want to continue?")
                                    if not ex_cond:
                                        break
                                    if LearnAttack(poke, self.map)\
                                            (obj.attack_name):
                                        items = self.rem_item(obj.name, items)
                                        if len(items) == 0:
                                            break
                                    _ev.clear()
                            break
                        time.sleep(0.05)
                        self.map.show()
                elif _ev.get() == "'r'":
                    if ask_bool(self.map,
                                f"Do you really want to throw \
{items[self.box.index.index].pretty_name} away?"):
                        items = self.rem_item(items[self.box.index.index].name,
                                              items)
                        if len(items) == 0:
                            break
                    _ev.clear()
                std_loop()
                self.map.show()
        self.box.remove_c_obs()

    def rem_item(self, name, items):
        """Removes an item from the inv
        ARGS:
            name: Items name
            items: List of Items
        RETURNS:
            List of Items"""
        figure.remove_item(name)
        for obj in self.box.c_obs:
            obj.remove()
        self.box.remove_c_obs()
        items = self.add()
        if not items:
            return items
        if self.box.index.index >= len(items):
            self.box.set_index(len(items) - 1)
        return items

    def add(self):
        """Adds all items to the box
        RETURNS:
            List of Items"""
        items = [getattr(invitems, i) for i in figure.inv if figure.inv[i] > 0]
        self.box.add_c_obs([se.Text(f"{i.pretty_name}s : {figure.inv[i.name]}")
                            for i in items])
        return items


class Menu:
    """Menu to manage settings and other stuff in
    ARGS:
        _map: se.Map this will be shown on"""

    def __init__(self, _map):
        self.map = _map
        self.box = ChooseBox(_map.height - 3, 35, "Menu")
        self.playername_label = se.Text("Playername: ", state="float")
        self.represent_char_label = se.Text("Char: ", state="float")
        self.mods_label = se.Text("Mods", state="float")
        self.ach_label = se.Text("Achievements", state="float")
        self.about_label = se.Text("About", state="float")
        self.save_label = se.Text("Save", state="float")
        self.exit_label = se.Text("Exit", state="float")
        self.realname_label = se.Text(session_info["user"], state="float")
        self.char_label = se.Text(figure.char, state="float")
        self.box.add_c_obs([self.playername_label,
                            self.represent_char_label,
                            VisSetting("Autosave", "autosave",
                                       {True: "On", False: "Off"}),
                            VisSetting("Animations", "animations",
                                       {True: "On", False: "Off"}),
                            VisSetting("Save trainers", "save_trainers",
                                       {True: "On", False: "Off"}),
                            VisSetting("Audio", "audio",
                                       {True: "On", False: "Off"}),
                            VisSetting("Load mods", "load_mods",
                                       {True: "On", False: "Off"}),
                            self.mods_label, self.ach_label,
                            self.about_label, self.save_label,
                            self.exit_label])
        # adding
        self.box.add_ob(self.realname_label,
                        self.playername_label.rx + self.playername_label.width,
                        self.playername_label.ry)
        self.box.add_ob(self.char_label,
                        self.represent_char_label.rx
                        + self.represent_char_label.width,
                        self.represent_char_label.ry)

    def __call__(self, pevm):
        """Opens the menu"""
        _ev.clear()
        self.realname_label.rechar(figure.name)
        self.char_label.rechar(figure.char)
        with self.box.add(self.map, self.map.width - self.box.width, 0):
            while True:
                if _ev.get() == "Key.enter":
                    _ev.clear()
                    # Fuck python for not having case statements
                    if (i := self.box.c_obs[self.box.index.index]) ==\
                            self.playername_label:
                        figure.name = text_input(self.realname_label, self.map,
                                                 figure.name, 18, 17)
                        self.map.name_label_rechar(figure.name)
                    elif i == self.represent_char_label:
                        inp = text_input(self.char_label, self.map,
                                         figure.char, 18, 1)
                        # excludes bad unicode:
                        if len(inp.encode("utf-8")) != 1:
                            inp = "a"
                            notifier.notify("Error", "Bad character",
                                            "The chosen character has to be a \
valid single-space character!")
                        figure.rechar(inp)
                    elif i == self.mods_label:
                        ModInfo(mvp.movemap, mods.mod_info)()
                    elif i == self.save_label:
                        # When will python3.10 come out?
                        with InfoBox("Saving....", info="", _map=self.map):
                            # Shows a box displaying "Saving...." while saving
                            save()
                            time.sleep(1.5)
                    elif i == self.exit_label:
                        save()
                        exiter()
                    elif i == self.about_label:
                        about()
                    elif i == self.ach_label:
                        AchievementOverview()(mvp.movemap)
                    else:
                        i.change()
                elif _ev.get() in ["'s'", "'w'"]:
                    self.box.input(_ev.get())
                    _ev.clear()
                elif _ev.get() in ["'e'", "Key.esc", "'q'"]:
                    _ev.clear()
                    break
                std_loop(pevm=pevm)
                self.map.full_show()


# General use functions
#######################

def autosave():
    """Autosaves the game every 5 mins"""
    while True:
        time.sleep(300)
        if settings("autosave").val:
            save()


def save():
    """Saves all relevant data to savefile"""
    _si = {
        "user": figure.name,
        "represent_char": figure.char,
        "ver": VERSION,
        "map": figure.map.name,
        "oldmap": figure.oldmap.name,
        "last_center_map": figure.last_center_map.name,
        "x": figure.x,
        "y": figure.y,
        "achievements": achievements.achieved,
        "pokes": {i: poke.dict() for i, poke in enumerate(figure.pokes)},
        "inv": figure.inv,
        "money": figure.get_money(),
        "settings": settings.to_dict(),
        "caught_poketes": list(dict.fromkeys(figure.caught_pokes
                                             + [i.identifier
                                                for i in figure.pokes])),
        "visited_maps": figure.visited_maps,
        "startup_time": __t,
        # filters doublicates from figure.used_npcs
        "used_npcs": list(dict.fromkeys(figure.used_npcs)),
        "pokete_care": pokete_care.dict(),
        "time": timer.time.time
    }
    with open(HOME + SAVEPATH + "/pokete.json", "w+") as file:
        # writes the data to the save file in a nice format
        json.dump(_si, file, indent=4)
    logging.info("[General] Saved")


def read_save():
    """Reads from savefile
    RETURNS:
        session_info dict"""
    Path(HOME + SAVEPATH).mkdir(parents=True, exist_ok=True)
    # Default test session_info
    _si = {
        "user": "DEFAULT",
        "represent_char": "a",
        "ver": VERSION,
        "map": "intromap",
        "oldmap": "playmap_1",
        "last_center_map": "playmap_1",
        "x": 4,
        "y": 5,
        "achievements": [],
        "pokes": {
            "0": {"name": "steini", "xp": 50, "hp": "SKIP",
                  "ap": ["SKIP", "SKIP"]}
        },
        "inv": {"poketeball": 15, "healing_potion": 1},
        "settings": {
            "load_mods": False},
        "figure.caught_pokes": ["steini"],
        "visited_maps": ["playmap_1"],
        "startup_time": 0,
        "used_npcs": [],
        "pokete_care": {
            "entry": 0,
            "poke": None,
        },
        "time": 0
    }

    if (not os.path.exists(HOME + SAVEPATH + "/pokete.json")
        and os.path.exists(HOME + SAVEPATH + "/pokete.py")):
        l_dict = {}
        with open(HOME + SAVEPATH + "/pokete.py", "r") as _file:
            exec(_file.read(), {"session_info": _si}, l_dict)
        _si = json.loads(json.dumps(l_dict["session_info"]))
    elif os.path.exists(HOME + SAVEPATH + "/pokete.json"):
        with open(HOME + SAVEPATH + "/pokete.json") as _file:
            _si = json.load(_file)
    return _si


def on_press(key):
    """Sets the _ev variable
    ARGS:
        key: Key object _ev is set from"""
    _ev.set(str(key))


def reset_terminal():
    """Resets the terminals state"""
    if sys.platform == "linux" and not force_pynput:
        termios.tcsetattr(fd, termios.TCSADRAIN, old_settings)


def exiter(end=False):
    """Exit function"""
    reset_terminal()
    logging.info("[General] Exiting...")
    print("\033[?1049l\033[1A")
<<<<<<< HEAD
    audio.kill()
    sys.exit()
=======
    if not end:
        sys.exit()
>>>>>>> ceaf6bb1


# Functions needed for mvp.movemap
##############################

def codes(string):
    """Cheats"""
    for i in string:
        if i == "w":
            save()
        elif i == "!":
            exec(string[string.index("!") + 2:])
            return
        elif i == "e":
            try:
                exec(string[string.index("e") + 2:])
            except Exception as exc:
                print(exc)
            return
        elif i == "q":
            exiter()


# Playmap extra action functions
# Those are adding additional actions to playmaps
#################################################

class ExtraActions:
    """Extra actions class to keep track of extra actions"""

    @staticmethod
    def playmap_7():
        """Cave animation"""
        _map = obmp.ob_maps["playmap_7"]
        for obj in _map.get_obj("inner_walls").obs\
                + [i.main_ob for i in _map.trainers]\
                + [obmp.ob_maps["playmap_7"].get_obj(i)
                    for i in p_data.map_data["playmap_7"]["balls"] if
                    "playmap_7." + i not in figure.used_npcs
                    or not save_trainers]:
            if obj.added and math.sqrt((obj.y - figure.y) ** 2
                                       + (obj.x - figure.x) ** 2) <= 3:
                obj.rechar(obj.bchar)
            else:
                obj.rechar(" ")

# main functions
################

def test():
    """test/demo for BetterChooseBox, until BetterChooseBox is actively used
       this will remain"""
    with BetterChooseBox(3, [se.Text(i, state="float") for i in ["Hallo",
        "Welt", "Wie", "Gehts", "Dir", "So", "Du"]],
        "Test", _map=mvp.movemap) as a:
        while True:
            if _ev.get() in ["'w'", "'s'", "'a'", "'d'"]:
                a.input(_ev.get())
                _ev.clear()
            elif _ev.get() in ["'q'", "Key.esc"]:
                _ev.clear()
                break
            elif _ev.get() == "'t'":
                _ev.clear()
                a.remove()
                a.set_items(3, [se.Text(i, state="float") for i in ["test",
                    "test", "123", "fuckthesystem"]])
                a.center_add(a.map)
            std_loop()
            a.map.show()


def teleport(poke):
    """Teleports the player to another towns pokecenter
    ARGS:
        poke: The Poke shown in the animation"""
    if (obj := roadmap(mvp.movemap, choose=True)) is None:
        return
    else:
        if settings("animations").val:
            animations.transition(mvp.movemap, poke)
        cen_d = p_data.map_data[obj.name]["hard_obs"]["pokecenter"]
        Door("", state="float", arg_proto={"map": obj.name,
                                          "x": cen_d["x"] + 5,
                                          "y": cen_d["y"] + 6}).action(figure)


def swap_poke():
    """Trading with other players in the local network"""
    if not ask_bool(mvp.movemap, "Do you want to trade with another trainer?"):
        return
    port = 65432
    save()
    do = ask_bool(mvp.movemap, "Do you want to be the host?")
    if (index := deck.deck(6, "Your deck", True)) is None:
        return
    if do:
        with InfoBox(f"Hostname: {socket.gethostname()}\nWaiting...",
                     _map=mvp.movemap):
            host = ''
            with socket.socket(socket.AF_INET, socket.SOCK_STREAM) as sock:
                sock.bind((host, port))
                sock.listen()
                conn = sock.accept()[0]
                with conn:
                    while True:
                        data = conn.recv(1024)
                        if not data:
                            break
                        decode_data = json.loads(data.decode())
                        conn.sendall(
                                str.encode(
                                    json.dumps(
                                        {"mods": mods.mod_info,
                                         "name": figure.name,
                                         "poke": figure.pokes[index].dict()})))
    else:
        host = ""
        while host == "":
            host = ask_text(mvp.movemap, "Please type in the hosts hostname",
                            "Host:", "", "Hostname", 30)
            if host in ["localhost", "127.0.0.1", "0.0.0.0",
                        socket.gethostname()]:
                ask_ok(mvp.movemap,
                       "You're not allowed trade with your self!\nYou fool!")
                host = ""
        with socket.socket(socket.AF_INET, socket.SOCK_STREAM) as sock:
            try:
                sock.connect((host, port))
            except Exception as err:
                ask_ok(mvp.movemap, str(err))
                return
            sock.sendall(
                    str.encode(
                        json.dumps({"mods": mods.mod_info,
                                    "name": figure.name,
                                    "poke": figure.pokes[index].dict()})))
            data = sock.recv(1024)
            decode_data = json.loads(data.decode())
    logging.info("[Swap_poke] Recieved %s", decode_data)
    mod_info = decode_data.get("mods", {})
    if mods.mod_info != mod_info:
        ask_ok(mvp.movemap, f"""Conflicting mod versions!
Your mods: {', '.join(i + '-' + mods.mod_info[i] for i in mods.mod_info)}
Your partners mods: {', '.join(i + '-' + mod_info[i] for i in mod_info)}""")
        return
    figure.add_poke(Poke(decode_data["poke"]["name"],
                         decode_data["poke"]["xp"],
                         decode_data["poke"]["hp"]), index)
    figure.pokes[index].set_ap(decode_data["poke"]["ap"])
    save()  # to avoid duping
    ask_ok(mvp.movemap,
           f"You received: {figure.pokes[index].name.capitalize()} at level \
{figure.pokes[index].lvl()} from {decode_data['name']}.")


def _game(_map):
    """Game function
    ARGS:
        _map: The map that will be shown"""
    global width, height
    _ev.clear()
    print("\033]0;Pokete - " + _map.pretty_name + "\a", end="")
    if _map.name not in figure.visited_maps:
        figure.visited_maps.append(_map.name)

    if audio.curr is None:
        audio.start(_map.song)
    else:
        audio.switch(_map.song)

    mvp.movemap.code_label.rechar(figure.map.pretty_name)
    mvp.movemap.set(0, 0)
    mvp.movemap.bmap = _map
    mvp.movemap.full_show()
    pevm = PeriodicEventManager(_map)
    inp_dict = {"'1'": [deck.deck, (6, "Your deck")],
                "'3'": [roadmap, (mvp.movemap,)],
                "'4'": [inv, ()],
                "'5'": [pokete_dex, ()],
                "'6'": [timer.clock, (mvp.movemap,)],
                "'e'": [menu, (pevm,)],
                "'?'": [help_page, ()]}
    if _map.weather is not None:
        notifier.notify("Weather", "Info", _map.weather.info)
    while True:
        # Directions are not beening used yet
        for name, _dir, x, y in zip(["'w'", "'a'", "'s'", "'d'"],
                                    ["t", "l", "b", "r"],
                                    [0, -1, 0, 1], [-1, 0, 1, 0]):
            if _ev.get() == name:
                figure.direction = _dir
                figure.set(figure.x + x, figure.y + y)
                _ev.clear()
                break
        else:
            if _ev.get() in inp_dict:
                audio_before = settings("audio").val
                inp_dict[_ev.get()][0](*inp_dict[_ev.get()][1])
                _ev.clear()
                if audio_before != settings("audio").val:
                    audio.switch(_map.song)
                mvp.movemap.show(init=True)
            elif _ev.get() == "'2'":
                _ev.clear()
                if ask_bool(mvp.movemap, "Do you realy want to exit?"):
                    save()
                    exiter()
            elif _ev.get() == "':'":
                _ev.clear()
                inp = text_input(mvp.movemap.code_label, mvp.movemap, ":",
                                 mvp.movemap.width,
                                 (mvp.movemap.width - 2)
                                 * mvp.movemap.height - 1)[1:]
                mvp.movemap.code_label.outp(figure.map.pretty_name)
                codes(inp)
                _ev.clear()
        std_loop(pevm=pevm)
        for statement, x, y in zip([figure.x + 6 > mvp.movemap.x
                                    + mvp.movemap.width,
                                    figure.x < mvp.movemap.x + 6,
                                    figure.y + 6 > mvp.movemap.y
                                    + mvp.movemap.height,
                                    figure.y < mvp.movemap.y + 6],
                                   [1, -1, 0, 0], [0, 0, 1, -1]):
            if statement:
                mvp.movemap.set(mvp.movemap.x + x, mvp.movemap.y + y)
        # checking for resizing
        width, height = os.get_terminal_size()
        if mvp.movemap.width != width or mvp.movemap.height != height - 1:
            mvp.movemap.resize(height - 1, width, " ")
        mvp.movemap.full_show()


def intro():
    """Intro to Pokete"""
    mvp.movemap.set(0, 0)
    mvp.movemap.bmap = obmp.ob_maps["intromap"]
    mvp.movemap.full_show()
    while figure.name in ["DEFAULT", ""]:
        figure.name = ask_text(mvp.movemap,
                               "Welcome to Pokete!\nPlease choose your name!\n",
                               "Name:", "", "Name", 17)
    mvp.movemap.name_label_rechar(figure.name)
    mvp.movemap.text(4, 3, [" < Hello, my child.",
                            " < You're now ten years old.",
                            " < I think it's now time for you to travel \
the world and be a Pokete-trainer.",
                            " < Therefore, I give you this powerful 'Steini', \
15 'Poketeballs' to catch Poketes, and a "
                            "'Healing potion'.",
                            " < You will be the best Pokete-Trainer in Nice \
town.",
                            " < Now go out and become the best!"])
    game.game(obmp.ob_maps["intromap"])


def parse_obj(_map, name, obj, _dict):
    """Parses an object to a maps attribute and adds it
    ARGS:
        _map: The given PlayMap
        name: Name of the attribute
        obj: Object beeing set
        _dict: Dict containing info"""
    _map.register_obj(name, obj)
    obj.add(_map, _dict["x"], _dict["y"])


def gen_obs():
    """Generates all objects on the maps"""
    map_data = p_data.map_data
    npcs = p_data.npcs
    trainers = p_data.trainers

    # adding all trainer to map
    for i in trainers:
        _map = obmp.ob_maps[i]
        for j in trainers[i]:
            args = j["args"]
            trainer = Trainer([Poke(*p, player=False) for p in j["pokes"]], *args[:-2])
            trainer.add(_map, args[-2], args[-1])
            _map.trainers.append(trainer)

    # generating objects from map_data
    for ob_map in map_data:
        _map = obmp.ob_maps[ob_map]
        for hard_ob in map_data[ob_map]["hard_obs"]:
            parse_obj(_map, hard_ob,
                      se.Text(map_data[ob_map]["hard_obs"][hard_ob]["txt"],
                              ignore=" "),
                      map_data[ob_map]["hard_obs"][hard_ob])
        for soft_ob in map_data[ob_map]["soft_obs"]:
            cls = {
                "sand": Sand,
                "meadow": Meadow,
                "water": Water,
            }[map_data[ob_map]["soft_obs"][soft_ob].get("cls", "meadow")]
            parse_obj(_map, soft_ob,
                      cls(map_data[ob_map]["soft_obs"][soft_ob]["txt"],
                          _map.poke_args
                          if cls != Water else _map.w_poke_args),
                      map_data[ob_map]["soft_obs"][soft_ob])
        for door in map_data[ob_map]["dors"]:
            parse_obj(_map, door,
                      Door(" ", state="float",
                           arg_proto=map_data[ob_map]["dors"][door]["args"]),
                      map_data[ob_map]["dors"][door])
        for ball in map_data[ob_map]["balls"]:
            if f'{ob_map}.{ball}' not in figure.used_npcs or not \
            settings("save_trainers").val:
                parse_obj(_map, ball,
                          Poketeball(f"{ob_map}.{ball}"),
                          map_data[ob_map]["balls"][ball])
    # NPCs
    for npc in npcs:
        _npc = npcs[npc]
        NPC(npc, _npc["texts"], fn=_npc["fn"],
            chat=_npc.get("chat", None)).add(obmp.ob_maps[_npc["map"]],
                                             _npc["x"], _npc["y"])


def gen_maps():
    """Generates all maps
    RETURNS:
        Dict of all PlayMaps"""
    maps = {}
    for ob_map in p_data.maps:
        args = p_data.maps[ob_map]
        args["extra_actions"] = (getattr(ExtraActions, args["extra_actions"],
                                         None)
                                 if args["extra_actions"] is not None
                                 else None)
        maps[ob_map] = PlayMap(name=ob_map, **args)
    return maps


def check_version(sinfo):
    """Checks if version in save file is the same as current version
    ARGS:
        sinfo: session_info dict"""
    if "ver" not in sinfo:
        return
    else:
        ver = sinfo["ver"]
    if VERSION != ver and sort_vers([VERSION, ver])[-1] == ver:
        if not ask_bool(loading_screen.map,
                        liner(f"The save file was created \
on version '{ver}', the current version is '{VERSION}', \
such a downgrade may result in data loss! \
Do you want to continue?", int(width * 2 / 3))):
            exiter()


def main():
    """Main function"""
    os.system("")
    timeing = threading.Thread(target=timer.time_threat)
    recognising = threading.Thread(target=recogniser)
    autosaveing = threading.Thread(target=autosave)
    timeing.daemon = True
    recognising.daemon = True
    autosaveing.daemon = True

    timeing.start()
    recognising.start()
    autosaveing.start()

    check_version(session_info)
    if figure.name == "DEFAULT":
        intro()
    game.game(figure.map)


def map_additions():
    """Applies additions to the maps"""

    # playmap_1
    _map = obmp.ob_maps["playmap_1"]
    _map.dor = DoorToCenter()
    # adding
    _map.dor.add(_map, 25, 4)

    # cave_1
    _map = obmp.ob_maps["cave_1"]
    _map.inner = se.Text("""##########################################
##        ################################
#         ################################
#         ######################        ##
#                    ###########   #######
#         #########  ###########   #######
#         #########  ###########   #######
###################  ###########   #######
##############                     #######
##############                     #######
##############  ##########################
##############  ##########################
########        ##########################
#######  ###    ##########################
#######  ###    ##########################
#######         ##########################
##############  ##########################
##############  ##########################
##############  ##########################
##############  ##########################""", ignore="#",
                         ob_class=HighGrass,
                         ob_args=_map.poke_args,
                         state="float")
    # adding
    _map.inner.add(_map, 0, 0)

    # playmap_3
    _map = obmp.ob_maps["playmap_3"]
    _map.dor = DoorToCenter()
    _map.shopdor = DoorToShop()
    # adding
    _map.dor.add(_map, 25, 6)
    _map.shopdor.add(_map, 61, 6)

    # playmap_4
    _map = obmp.ob_maps["playmap_4"]
    _map.dor_playmap_5 = ChanceDoor("~", state="float",
                                    arg_proto={"chance": 6,
                                               "map": "playmap_5",
                                               "x": 17, "y": 16})
    # adding
    _map.dor_playmap_5.add(_map, 56, 1)

    # playmap_5
    _map = obmp.ob_maps["playmap_5"]
    _map.inner = se.Square(" ", 11, 11, state="float", ob_class=HighGrass,
                           ob_args=_map.poke_args)
    # adding
    _map.inner.add(_map, 26, 1)

    # playmap_7
    _map = obmp.ob_maps["playmap_7"]
    _map.inner = se.Text("""##############################
#########        #############
#########        #############
#########        #############
#########        #############
#########               ######
##   ####     ####      ######
#    ####     ####     #######
#             ################
#    ####     ################
#########     ################
#########     ################
#########                   ##
#########     ################
#########     ################
#########     ################
#########             ########
###################   ########
####################  ########
##############################""", ignore="#", ob_class=HighGrass,
                         ob_args=_map.poke_args, state="float")
    for ob in (_map.get_obj("inner_walls").obs + [i.main_ob for i in _map.trainers] +
               [_map.get_obj(i) for i in p_data.map_data["playmap_7"]["balls"]
                if "playmap_7." + i not in figure.used_npcs
                   or not settings("save_trainers").val]):
        ob.bchar = ob.char
        ob.rechar(" ")
    # adding
    _map.inner.add(_map, 0, 0)

    # playmap_9
    _map = obmp.ob_maps["playmap_9"]
    _map.inner = se.Text("""
#########################
#########################
###       #  #         ##
#         ####          #
#                       #
##                      #
#               #########
############ ############
#########################""", ignore="#", ob_class=HighGrass,
                         ob_args=_map.poke_args, state="float")
    # adding
    _map.inner.add(_map, 2, 1)

    # playmap_13
    _map = obmp.ob_maps["playmap_13"]
    _map.dor = DoorToCenter()
    _map.shopdor = DoorToShop()
    # adding
    _map.dor.add(_map, 14, 29)
    _map.shopdor.add(_map, 52, 29)

    # playmap_19
    _map = obmp.ob_maps["playmap_19"]
    _map.inner = se.Text("""                         ####
                         #  #   ############
                         #  #   #          #
                         #  #   #          #
        ##############   #  #####          #
        ##           #   #                 #
        #            #   #  #####          #
        #            #####  #   #          #
        #                   #   #         ##
        #            #####  #   ############
        ##############   #  #
                         #  #
         #################  ####################
         #                                    ##
     #####                                     #
     #                                         #
     #                        #######          #
     #                        #     #          #
     ######## #################     ######  ####
            # #                          #  #
            # #                          #  #
            # #                          #  #
            # #                          #  #
            # #                          #  #
            # #                   ########  #
            # #                  ##         #
            # #                   ###########
            # #
            # #
            ###""", ignore="#", ob_class=HighGrass,
                         ob_args=_map.poke_args, state="float")
    # adding
    _map.inner.add(_map, 0, 0)

    # playmap_21
    _map = obmp.ob_maps["playmap_21"]
    _map.dor_playmap_19 = Door("_", state="float",
                               arg_proto={"map": "playmap_19",
                                          "x": 26, "y": 1})
    _map.dor = DoorToCenter()
    _map.shopdor = DoorToShop()
    # adding
    _map.dor_playmap_19.add(_map, 5, 26)
    _map.dor.add(_map, 10, 7)
    _map.shopdor.add(_map, 34, 7)

    # playmap_30
    _map = obmp.ob_maps["playmap_30"]
    _map.dor = DoorToCenter()
    _map.shopdor = DoorToShop()
    # adding
    _map.dor.add(_map, 13, 7)
    _map.shopdor.add(_map, 30, 7)

    # playmap_39
    _map = obmp.ob_maps["playmap_39"]
    _map.dor = DoorToCenter()
    _map.shopdor = DoorToShop()
    # adding
    _map.dor.add(_map, 44, 52)
    _map.shopdor.add(_map, 122, 64)


# Actual code execution
#######################
if __name__ == "__main__":
    do_logging, load_mods, force_pynput = parse_args(sys.argv)
    # deciding on wich input to use
    if sys.platform == "linux" and not force_pynput:
        import tty
        import termios
        import select


        def recogniser():
            """Use another (not on xserver relying) way to read keyboard input,
                to make this shit work in tty or via ssh,
                where no xserver is available"""
            global fd, old_settings

            fd = sys.stdin.fileno()
            old_settings = termios.tcgetattr(fd)
            tty.setraw(fd)
            time.sleep(0.1)
            while True:
                rlist, _, _ = select.select([sys.stdin], [], [], 0.1)
                if rlist:
                    char = sys.stdin.read(1)
                    _ev.set({ord(char): f"'{char.rstrip()}'", 13: "Key.enter",
                             127: "Key.backspace", 32: "Key.space",
                             27: "Key.esc"}[ord(char)])
                    if ord(char) == 3:
                        reset_terminal()
                        _ev.set("exit")
    else:
        from pynput.keyboard import Listener


        def recogniser():
            """Gets keyboard input from pynput"""
            while True:
                with Listener(on_press=on_press) as listener:
                    listener.join()


    print("\033[?1049h")

    # resizing screen
    tss = ResizeScreen()
    width, height = tss()

    # Home global
    HOME = str(Path.home())

    # loading screen
    loading_screen = LoadingScreen(VERSION, CODENAME)
    loading_screen()

    # logging config
    log_file = f"{HOME}{SAVEPATH}/pokete.log" if do_logging else None
    logging.basicConfig(filename=log_file,
                        format='[%(asctime)s][%(levelname)s]: %(message)s',
                        level=logging.DEBUG if do_logging else logging.ERROR)
    logging.info("=== Startup Pokete %s v%s ===", CODENAME, VERSION)

    # reading save file
    session_info = read_save()
    settings.from_dict(session_info.get("settings", {}))
    save_trainers = settings("save_trainers").val

    if not load_mods:
        settings("load_mods").val = False

    # Loading mods
    if settings("load_mods").val:
        try:
            import mods
        except ModError as err:
            error_box = InfoBox(str(err), "Mod-loading Error")
            error_box.center_add(loading_screen.map)
            loading_screen.map.show()
            sys.exit(1)

        for mod in mods.mod_obs:
            mod.mod_p_data(p_data)
    else:
        mods = DummyMods()
    logging.info("[General] %d mods are loaded: (%s)",
                 len(mods.mod_obs), ', '.join(mods.mod_names))

    # validating data
    p_data.validate()

    # Definiton of the playmaps
    # Most of the objects are generated from map_data,
    # but can be extended via map_additions()
    ############################################################

    obmp.ob_maps = gen_maps()
    # Those two maps cant to sourced out, because `height` and `width`
    # are global variables exclusive to pokete.py
    centermap = CenterMap(height - 1, width)
    shopmap = ShopMap(height - 1, width)
    obmp.ob_maps["centermap"] = centermap
    obmp.ob_maps["shopmap"] = shopmap

    # Figure
    figure = Figure(session_info)

    gen_obs()
    map_additions()

    # Definiton of all additionaly needed obs and maps
    #############################################################
    mvp.movemap = mvp.Movemap(height - 1, width)

    # A dict that contains all world action functions for Attacks
    abb_funcs = {"teleport": teleport}

    # side fn definitions
    detail.detail = detail.Detail(height - 1, width)
    pokete_dex = Dex(figure)
    help_page = Help(mvp.movemap)
    RoadMap.check_maps()
    roadmap = RoadMap(figure)
    deck.deck = deck.Deck(height - 1, width, figure, abb_funcs)
    menu = Menu(mvp.movemap)
    about = About(VERSION, CODENAME, mvp.movemap)
    inv = Inv(mvp.movemap)
    buy = Buy(figure, mvp.movemap)
    pokete_care = PoketeCare.from_dict(session_info.get("pokete_care", {
        "entry": 0,
        "poke": None,
    }))
    timer.time = timer.Time(session_info.get("time", 0))
    timer.clock = timer.Clock(timer.time)
    game.game = _game
    HighGrass.figure = figure
    Poketeball.figure = figure
    _ev.set_emit_fn(timer.time.emit_input)

    # Achievements
    achievements.set_achieved(session_info.get("achievements", []))
    for identifier, args in p_data.achievements.items():
        achievements.add(identifier, **args)

    # objects relevant for fm.fight()
    fm.fightmap = fm.FightMap(height - 1, width)

    for _i in [NPC, Trainer]:
        _i.set_vars(figure, NPCActions)
    notifier.set_vars(mvp.movemap)
    figure.set_args(session_info)

    __t = time.time() - __t
    logging.info("[General] Startup took %fs", __t)

    fd = None
    old_settings = None

    try:
        main()
    except KeyboardInterrupt:
        print("\033[?1049l\033[1A\nKeyboardInterrupt")
    finally:
        exiter(True)<|MERGE_RESOLUTION|>--- conflicted
+++ resolved
@@ -824,13 +824,9 @@
     reset_terminal()
     logging.info("[General] Exiting...")
     print("\033[?1049l\033[1A")
-<<<<<<< HEAD
     audio.kill()
-    sys.exit()
-=======
     if not end:
         sys.exit()
->>>>>>> ceaf6bb1
 
 
 # Functions needed for mvp.movemap
