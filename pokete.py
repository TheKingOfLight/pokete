--- conflicted
+++ resolved
@@ -195,24 +195,17 @@
 
 
 class Poke():
-<<<<<<< HEAD
     def __init__(self, poke, xp, _hp="SKIP", player=True, shiny=False):
-=======
-    def __init__(self, poke, xp, _hp="SKIP", player=True):
         self.enem = None
         self.oldhp = 0
->>>>>>> 6f5fe30a
         self.xp = xp
         self.identifier = poke
         self.shiny = shiny
         for name in ["hp", "attacks", "name", "miss_chance", "lose_xp", "evolve_poke", "evolve_lvl"]:
             exec(f"self.{name} = pokes[self.identifier][name]")
-<<<<<<< HEAD
         if self.shiny:
             self.hp += 5
-=======
         self.set_player(player)
->>>>>>> 6f5fe30a
         self.type = eval(pokes[self.identifier]["type"])
         self.full_hp = self.hp
         self.full_miss_chance = self.miss_chance
@@ -255,13 +248,9 @@
         self.label_rechar()
 
     def dict(self):
-<<<<<<< HEAD
-        return {"name": self.identifier, "xp": self.xp, "hp": self.hp, "ap": [atc.ap for atc in self.attac_obs], "effects": [repr(e) for e in self.effects], "shiny": self.shiny}
-=======
-        return {"name": self.identifier, "xp": self.xp, "hp": self.hp,
-                "ap": [atc.ap for atc in self.attac_obs],
-                "effects": [repr(e) for e in self.effects]}
->>>>>>> 6f5fe30a
+        return {"name": self.identifier, "xp": self.xp, "hp": self.hp, 
+                "ap": [atc.ap for atc in self.attac_obs], 
+                "effects": [repr(e) for e in self.effects], "shiny": self.shiny}
 
     def set_ap(self, dict):
         for atc, ap in zip(self.attac_obs, dict):
