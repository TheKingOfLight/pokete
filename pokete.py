--- conflicted
+++ resolved
@@ -530,11 +530,7 @@
                     self.desc_label.rechar(liner(obj.desc, 19))
                     self.box2.add(self.map, self.box.x - 19, 3)
                     while True:
-<<<<<<< HEAD
-                        if get_action() == Action.ACCEPT:
-=======
                         if get_action() in (Action.ACCEPT, Action.CANCEL):
->>>>>>> 08df7f97
                             self.box2.remove()
                             if obj.name == "treat":
                                 if ask_bool(self.map,
