--- conflicted
+++ resolved
@@ -1954,14 +1954,8 @@
     logging.basicConfig(filename=log_file,
                         encoding='utf-8',
                         format='[%(asctime)s][%(levelname)s]: %(message)s',
-<<<<<<< HEAD
                         level=logging.DEBUG if do_logging else logging.ERROR)
-    logging.info(f"=== Startup Pokete {CODENAME} v{VERSION} ===")
-=======
-                        level=logging.DEBUG)
-    logging.info("=== Startup Pokete %s v%s ===",
-                 CODENAME, VERSION)
->>>>>>> 8e26cbac
+    logging.info("=== Startup Pokete %s v%s ===", CODENAME, VERSION)
 
     # reading save file
     session_info = read_save()
